--- conflicted
+++ resolved
@@ -203,7 +203,6 @@
     CFG* cfg;
     LivenessAnalysis* liveness;
     PhiAnalysis* phis;
-    const std::vector<AST_stmt*> body;
 
     struct ArgNames {
         const std::vector<AST_expr*>* args;
@@ -219,21 +218,12 @@
     };
 
     ArgNames arg_names;
+    const std::vector<AST_stmt*> body;
 
     const std::string getName();
-<<<<<<< HEAD
-    AST_arguments* getArgsAST();
-    const std::vector<AST_expr*>& getArgNames();
 
     SourceInfo(BoxedModule* m, ScopingAnalysis* scoping, AST* ast, const std::vector<AST_stmt*>& body)
-        : parent_module(m), scoping(scoping), ast(ast), cfg(NULL), liveness(NULL), phis(NULL), body(body) {}
-=======
-    // AST_arguments* getArgsAST();
-    const std::vector<AST_stmt*>& getBody();
-
-    SourceInfo(BoxedModule* m, ScopingAnalysis* scoping, AST* ast)
-        : parent_module(m), scoping(scoping), ast(ast), cfg(NULL), liveness(NULL), phis(NULL), arg_names(ast) {}
->>>>>>> 38fa581e
+        : parent_module(m), scoping(scoping), ast(ast), cfg(NULL), liveness(NULL), phis(NULL), arg_names(ast), body(body) {}
 };
 
 typedef std::vector<CompiledFunction*> FunctionList;
