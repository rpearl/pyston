// Copyright (c) 2014 Dropbox, Inc.
//
// Licensed under the Apache License, Version 2.0 (the "License");
// you may not use this file except in compliance with the License.
// You may obtain a copy of the License at
//
//    http://www.apache.org/licenses/LICENSE-2.0
//
// Unless required by applicable law or agreed to in writing, software
// distributed under the License is distributed on an "AS IS" BASIS,
// WITHOUT WARRANTIES OR CONDITIONS OF ANY KIND, either express or implied.
// See the License for the specific language governing permissions and
// limitations under the License.

#ifndef PYSTON_CORE_AST_H
#define PYSTON_CORE_AST_H

#include <cassert>
#include <cstdlib>
#include <stdint.h>
#include <string>
#include <vector>

#include "llvm/ADT/StringRef.h"

#include "core/common.h"

namespace pyston {

namespace AST_TYPE {
// These are in a pretty random order (started off alphabetical but then I had to add more).
// These can be changed freely as long as parse_ast.py is also updated
enum AST_TYPE {
    alias = 1,
    arguments = 2,
    Assert = 3,
    Assign = 4,
    Attribute = 5,
    AugAssign = 6,
    BinOp = 7,
    BoolOp = 8,
    Call = 9,
    ClassDef = 10,
    Compare = 11,
    comprehension = 12,
    Delete = 13,
    Dict = 14,
    Exec = 16,
    ExceptHandler = 17,
    ExtSlice = 18,
    Expr = 19,
    For = 20,
    FunctionDef = 21,
    GeneratorExp = 22,
    Global = 23,
    If = 24,
    IfExp = 25,
    Import = 26,
    ImportFrom = 27,
    Index = 28,
    keyword = 29,
    Lambda = 30,
    List = 31,
    ListComp = 32,
    Module = 33,
    Num = 34,
    Name = 35,
    Pass = 37,
    Pow = 38,
    Print = 39,
    Raise = 40,
    Repr = 41,
    Return = 42,
    Slice = 44,
    Str = 45,
    Subscript = 46,
    TryExcept = 47,
    TryFinally = 48,
    Tuple = 49,
    UnaryOp = 50,
    With = 51,
    While = 52,
    Yield = 53,
    Store = 54,
    Load = 55,
    Param = 56,
    Not = 57,
    In = 58,
    Is = 59,
    IsNot = 60,
    Or = 61,
    And = 62,
    Eq = 63,
    NotEq = 64,
    NotIn = 65,
    GtE = 66,
    Gt = 67,
    Mod = 68,
    Add = 69,
    Continue = 70,
    Lt = 71,
    LtE = 72,
    Break = 73,
    Sub = 74,
    Del = 75,
    Mult = 76,
    Div = 77,
    USub = 78,
    BitAnd = 79,
    BitOr = 80,
    BitXor = 81,
    RShift = 82,
    LShift = 83,
    Invert = 84,
    UAdd = 85,
    FloorDiv = 86,
    DictComp = 15,
    Set = 43,

    // Pseudo-nodes that are specific to this compiler:
    Branch = 200,
    Jump = 201,
    ClsAttribute = 202,
    AugBinOp = 203,
    Invoke = 204,
    LangPrimitive = 205,
    Unreachable = 206,
<<<<<<< HEAD

    // This isn't a real AST type, but since we use AST types to represent binexp types
    // and divmod is essentially a type of binop, we add it here (at least for now):
    DivMod = 250,
=======
    TrueDiv = 207,
>>>>>>> 0b7b8d55
};
};

class ASTVisitor;
class ExprVisitor;
class StmtVisitor;
class AST_keyword;

class AST {
public:
    virtual ~AST() {}

    const AST_TYPE::AST_TYPE type;
    uint32_t lineno, col_offset;

    virtual void accept(ASTVisitor* v) = 0;

    AST(AST_TYPE::AST_TYPE type) : type(type) {}
};

class AST_expr : public AST {
public:
    virtual void* accept_expr(ExprVisitor* v) = 0;

    AST_expr(AST_TYPE::AST_TYPE type) : AST(type) {}
};

class AST_stmt : public AST {
public:
    virtual void accept_stmt(StmtVisitor* v) = 0;

    AST_stmt(AST_TYPE::AST_TYPE type) : AST(type) {}
};



class AST_alias : public AST {
public:
    const std::string name, asname;

    virtual void accept(ASTVisitor* v);

    AST_alias(const std::string& name, const std::string& asname) : AST(AST_TYPE::alias), name(name), asname(asname) {}

    static const AST_TYPE::AST_TYPE TYPE = AST_TYPE::alias;
};

class AST_arguments : public AST {
public:
    // no lineno, col_offset attributes
    std::vector<AST_expr*> args, defaults;

    // These are represented as strings, not names; not sure why.
    // If they don't exist, the string is empty.
    std::string kwarg, vararg;

    virtual void accept(ASTVisitor* v);

    AST_arguments() : AST(AST_TYPE::arguments) {}

    static const AST_TYPE::AST_TYPE TYPE = AST_TYPE::arguments;
};

class AST_Assert : public AST_stmt {
public:
    AST_expr* msg, *test;

    virtual void accept(ASTVisitor* v);
    virtual void accept_stmt(StmtVisitor* v);

    AST_Assert() : AST_stmt(AST_TYPE::Assert) {}

    static const AST_TYPE::AST_TYPE TYPE = AST_TYPE::Assert;
};

class AST_Assign : public AST_stmt {
public:
    std::vector<AST_expr*> targets;
    AST_expr* value;

    virtual void accept(ASTVisitor* v);
    virtual void accept_stmt(StmtVisitor* v);

    AST_Assign() : AST_stmt(AST_TYPE::Assign) {}

    static const AST_TYPE::AST_TYPE TYPE = AST_TYPE::Assign;
};

class AST_AugAssign : public AST_stmt {
public:
    AST_expr* value;
    AST_expr* target;
    AST_TYPE::AST_TYPE op_type;

    virtual void accept(ASTVisitor* v);
    virtual void accept_stmt(StmtVisitor* v);

    AST_AugAssign() : AST_stmt(AST_TYPE::AugAssign) {}

    static const AST_TYPE::AST_TYPE TYPE = AST_TYPE::AugAssign;
};

class AST_AugBinOp : public AST_expr {
public:
    AST_TYPE::AST_TYPE op_type;
    AST_expr* left, *right;

    virtual void accept(ASTVisitor* v);
    virtual void* accept_expr(ExprVisitor* v);

    AST_AugBinOp() : AST_expr(AST_TYPE::AugBinOp) {}

    static const AST_TYPE::AST_TYPE TYPE = AST_TYPE::AugBinOp;
};

class AST_Attribute : public AST_expr {
public:
    AST_expr* value;
    AST_TYPE::AST_TYPE ctx_type;
    std::string attr;

    virtual void accept(ASTVisitor* v);
    virtual void* accept_expr(ExprVisitor* v);

    AST_Attribute() : AST_expr(AST_TYPE::Attribute) {}

    static const AST_TYPE::AST_TYPE TYPE = AST_TYPE::Attribute;
};

class AST_BinOp : public AST_expr {
public:
    AST_TYPE::AST_TYPE op_type;
    AST_expr* left, *right;

    virtual void accept(ASTVisitor* v);
    virtual void* accept_expr(ExprVisitor* v);

    AST_BinOp() : AST_expr(AST_TYPE::BinOp) {}

    static const AST_TYPE::AST_TYPE TYPE = AST_TYPE::BinOp;
};

class AST_BoolOp : public AST_expr {
public:
    AST_TYPE::AST_TYPE op_type;
    std::vector<AST_expr*> values;

    virtual void accept(ASTVisitor* v);
    virtual void* accept_expr(ExprVisitor* v);

    AST_BoolOp() : AST_expr(AST_TYPE::BoolOp) {}

    static const AST_TYPE::AST_TYPE TYPE = AST_TYPE::BoolOp;
};

class AST_Break : public AST_stmt {
public:
    virtual void accept(ASTVisitor* v);
    virtual void accept_stmt(StmtVisitor* v);

    AST_Break() : AST_stmt(AST_TYPE::Break) {}

    static const AST_TYPE::AST_TYPE TYPE = AST_TYPE::Break;
};

class AST_Call : public AST_expr {
public:
    AST_expr* starargs, *kwargs, *func;
    std::vector<AST_expr*> args;
    std::vector<AST_keyword*> keywords;

    virtual void accept(ASTVisitor* v);
    virtual void* accept_expr(ExprVisitor* v);

    AST_Call() : AST_expr(AST_TYPE::Call) {}

    static const AST_TYPE::AST_TYPE TYPE = AST_TYPE::Call;
};

class AST_Compare : public AST_expr {
public:
    std::vector<AST_TYPE::AST_TYPE> ops;
    std::vector<AST_expr*> comparators;
    AST_expr* left;

    virtual void accept(ASTVisitor* v);
    virtual void* accept_expr(ExprVisitor* v);

    AST_Compare() : AST_expr(AST_TYPE::Compare) {}

    static const AST_TYPE::AST_TYPE TYPE = AST_TYPE::Compare;
};

class AST_comprehension : public AST {
public:
    AST_expr* target;
    AST_expr* iter;
    std::vector<AST_expr*> ifs;

    virtual void accept(ASTVisitor* v);

    AST_comprehension() : AST(AST_TYPE::comprehension) {}

    static const AST_TYPE::AST_TYPE TYPE = AST_TYPE::comprehension;
};

class AST_ClassDef : public AST_stmt {
public:
    virtual void accept(ASTVisitor* v);
    virtual void accept_stmt(StmtVisitor* v);

    std::vector<AST_expr*> bases, decorator_list;
    std::vector<AST_stmt*> body;
    std::string name;

    AST_ClassDef() : AST_stmt(AST_TYPE::ClassDef) {}

    static const AST_TYPE::AST_TYPE TYPE = AST_TYPE::ClassDef;
};

class AST_Continue : public AST_stmt {
public:
    virtual void accept(ASTVisitor* v);
    virtual void accept_stmt(StmtVisitor* v);

    AST_Continue() : AST_stmt(AST_TYPE::Continue) {}

    static const AST_TYPE::AST_TYPE TYPE = AST_TYPE::Continue;
};

class AST_Dict : public AST_expr {
public:
    std::vector<AST_expr*> keys, values;

    virtual void accept(ASTVisitor* v);
    virtual void* accept_expr(ExprVisitor* v);

    AST_Dict() : AST_expr(AST_TYPE::Dict) {}

    static const AST_TYPE::AST_TYPE TYPE = AST_TYPE::Dict;
};

class AST_DictComp : public AST_expr {
public:
    std::vector<AST_comprehension*> generators;
    AST_expr* key, *value;

    virtual void accept(ASTVisitor* v);
    virtual void* accept_expr(ExprVisitor* v);

    AST_DictComp() : AST_expr(AST_TYPE::DictComp) {}

    const static AST_TYPE::AST_TYPE TYPE = AST_TYPE::DictComp;
};

class AST_Delete : public AST_stmt {
public:
    std::vector<AST_expr*> targets;
    virtual void accept(ASTVisitor* v);
    virtual void accept_stmt(StmtVisitor* v);

    AST_Delete() : AST_stmt(AST_TYPE::Delete) {};

    static const AST_TYPE::AST_TYPE TYPE = AST_TYPE::Delete;
};

class AST_Expr : public AST_stmt {
public:
    AST_expr* value;

    virtual void accept(ASTVisitor* v);
    virtual void accept_stmt(StmtVisitor* v);

    AST_Expr() : AST_stmt(AST_TYPE::Expr) {}

    static const AST_TYPE::AST_TYPE TYPE = AST_TYPE::Expr;
};

class AST_ExceptHandler : public AST {
public:
    std::vector<AST_stmt*> body;
    AST_expr* type; // can be NULL for a bare "except:" clause
    AST_expr* name; // can be NULL if the exception doesn't get a name

    virtual void accept(ASTVisitor* v);

    AST_ExceptHandler() : AST(AST_TYPE::ExceptHandler) {}

    static const AST_TYPE::AST_TYPE TYPE = AST_TYPE::ExceptHandler;
};

class AST_For : public AST_stmt {
public:
    std::vector<AST_stmt*> body, orelse;
    AST_expr* target, *iter;

    virtual void accept(ASTVisitor* v);
    virtual void accept_stmt(StmtVisitor* v);

    AST_For() : AST_stmt(AST_TYPE::For) {}

    static const AST_TYPE::AST_TYPE TYPE = AST_TYPE::For;
};

class AST_FunctionDef : public AST_stmt {
public:
    std::vector<AST_stmt*> body;
    std::vector<AST_expr*> decorator_list;
    std::string name;
    AST_arguments* args;

    virtual void accept(ASTVisitor* v);
    virtual void accept_stmt(StmtVisitor* v);

    AST_FunctionDef() : AST_stmt(AST_TYPE::FunctionDef) {}

    static const AST_TYPE::AST_TYPE TYPE = AST_TYPE::FunctionDef;
};

class AST_GeneratorExp : public AST_expr {
public:
    std::vector<AST_comprehension*> generators;
    AST_expr* elt;

    virtual void accept(ASTVisitor* v);
    virtual void* accept_expr(ExprVisitor* v);

    AST_GeneratorExp() : AST_expr(AST_TYPE::GeneratorExp) {}

    const static AST_TYPE::AST_TYPE TYPE = AST_TYPE::GeneratorExp;
};

class AST_Global : public AST_stmt {
public:
    std::vector<std::string> names;

    virtual void accept(ASTVisitor* v);
    virtual void accept_stmt(StmtVisitor* v);

    AST_Global() : AST_stmt(AST_TYPE::Global) {}

    static const AST_TYPE::AST_TYPE TYPE = AST_TYPE::Global;
};

class AST_If : public AST_stmt {
public:
    std::vector<AST_stmt*> body, orelse;
    AST_expr* test;

    virtual void accept(ASTVisitor* v);
    virtual void accept_stmt(StmtVisitor* v);

    AST_If() : AST_stmt(AST_TYPE::If) {}

    static const AST_TYPE::AST_TYPE TYPE = AST_TYPE::If;
};

class AST_IfExp : public AST_expr {
public:
    AST_expr* body, *test, *orelse;

    virtual void accept(ASTVisitor* v);
    virtual void* accept_expr(ExprVisitor* v);

    AST_IfExp() : AST_expr(AST_TYPE::IfExp) {}

    static const AST_TYPE::AST_TYPE TYPE = AST_TYPE::IfExp;
};

class AST_Import : public AST_stmt {
public:
    std::vector<AST_alias*> names;

    virtual void accept(ASTVisitor* v);
    virtual void accept_stmt(StmtVisitor* v);

    AST_Import() : AST_stmt(AST_TYPE::Import) {}

    static const AST_TYPE::AST_TYPE TYPE = AST_TYPE::Import;
};

class AST_ImportFrom : public AST_stmt {
public:
    std::string module;
    std::vector<AST_alias*> names;
    int level;

    virtual void accept(ASTVisitor* v);
    virtual void accept_stmt(StmtVisitor* v);

    AST_ImportFrom() : AST_stmt(AST_TYPE::ImportFrom) {}

    static const AST_TYPE::AST_TYPE TYPE = AST_TYPE::ImportFrom;
};

class AST_Index : public AST_expr {
public:
    AST_expr* value;

    virtual void accept(ASTVisitor* v);
    virtual void* accept_expr(ExprVisitor* v);

    AST_Index() : AST_expr(AST_TYPE::Index) {}

    static const AST_TYPE::AST_TYPE TYPE = AST_TYPE::Index;
};

class AST_keyword : public AST {
public:
    // no lineno, col_offset attributes
    AST_expr* value;
    std::string arg;

    virtual void accept(ASTVisitor* v);

    AST_keyword() : AST(AST_TYPE::keyword) {}

    static const AST_TYPE::AST_TYPE TYPE = AST_TYPE::keyword;
};

class AST_Lambda : public AST_expr {
public:
    AST_arguments* args;
    AST_expr* body;

    virtual void accept(ASTVisitor* v);
    virtual void* accept_expr(ExprVisitor* v);

    AST_Lambda() : AST_expr(AST_TYPE::Lambda) {}

    static const AST_TYPE::AST_TYPE TYPE = AST_TYPE::Lambda;
};

class AST_List : public AST_expr {
public:
    std::vector<AST_expr*> elts;
    AST_TYPE::AST_TYPE ctx_type;

    virtual void accept(ASTVisitor* v);
    virtual void* accept_expr(ExprVisitor* v);

    AST_List() : AST_expr(AST_TYPE::List) {}

    static const AST_TYPE::AST_TYPE TYPE = AST_TYPE::List;
};

class AST_ListComp : public AST_expr {
public:
    std::vector<AST_comprehension*> generators;
    AST_expr* elt;

    virtual void accept(ASTVisitor* v);
    virtual void* accept_expr(ExprVisitor* v);

    AST_ListComp() : AST_expr(AST_TYPE::ListComp) {}

    const static AST_TYPE::AST_TYPE TYPE = AST_TYPE::ListComp;
};

class AST_Module : public AST {
public:
    // no lineno, col_offset attributes
    std::vector<AST_stmt*> body;

    virtual void accept(ASTVisitor* v);

    AST_Module() : AST(AST_TYPE::Module) {}

    static const AST_TYPE::AST_TYPE TYPE = AST_TYPE::Module;
};

class AST_Name : public AST_expr {
public:
    AST_TYPE::AST_TYPE ctx_type;
    std::string id;

    virtual void accept(ASTVisitor* v);
    virtual void* accept_expr(ExprVisitor* v);

    AST_Name() : AST_expr(AST_TYPE::Name) {}

    static const AST_TYPE::AST_TYPE TYPE = AST_TYPE::Name;
};

class AST_Num : public AST_expr {
public:
    enum NumType {
        // These values must correspond to the values in parse_ast.py
        INT = 0x10,
        FLOAT = 0x20,
        LONG = 0x30,
    } num_type;

    union {
        int64_t n_int;
        double n_float;
    };
    std::string n_long;

    virtual void accept(ASTVisitor* v);
    virtual void* accept_expr(ExprVisitor* v);

    AST_Num() : AST_expr(AST_TYPE::Num) {}

    static const AST_TYPE::AST_TYPE TYPE = AST_TYPE::Num;
};

class AST_Repr : public AST_expr {
public:
    AST_expr* value;

    virtual void accept(ASTVisitor* v);
    virtual void* accept_expr(ExprVisitor* v);

    AST_Repr() : AST_expr(AST_TYPE::Repr) {}

    static const AST_TYPE::AST_TYPE TYPE = AST_TYPE::Repr;
};

class AST_Pass : public AST_stmt {
public:
    virtual void accept(ASTVisitor* v);
    virtual void accept_stmt(StmtVisitor* v);

    AST_Pass() : AST_stmt(AST_TYPE::Pass) {}

    static const AST_TYPE::AST_TYPE TYPE = AST_TYPE::Pass;
};

class AST_Print : public AST_stmt {
public:
    AST_expr* dest;
    bool nl;
    std::vector<AST_expr*> values;

    virtual void accept(ASTVisitor* v);
    virtual void accept_stmt(StmtVisitor* v);

    AST_Print() : AST_stmt(AST_TYPE::Print) {}

    static const AST_TYPE::AST_TYPE TYPE = AST_TYPE::Print;
};

class AST_Raise : public AST_stmt {
public:
    // In the python ast module, these are called "type", "inst", and "tback", respectively.
    // Renaming to arg{0..2} since I find that confusing, since they are filled in
    // sequentially rather than semantically.
    // Ie "raise Exception()" will have type==Exception(), inst==None, tback==None
    AST_expr* arg0, *arg1, *arg2;

    virtual void accept(ASTVisitor* v);
    virtual void accept_stmt(StmtVisitor* v);

    AST_Raise() : AST_stmt(AST_TYPE::Raise), arg0(NULL), arg1(NULL), arg2(NULL) {}

    static const AST_TYPE::AST_TYPE TYPE = AST_TYPE::Raise;
};

class AST_Return : public AST_stmt {
public:
    AST_expr* value;

    virtual void accept(ASTVisitor* v);
    virtual void accept_stmt(StmtVisitor* v);

    AST_Return() : AST_stmt(AST_TYPE::Return) {}

    static const AST_TYPE::AST_TYPE TYPE = AST_TYPE::Return;
};

class AST_Set : public AST_expr {
public:
    std::vector<AST_expr*> elts;

    virtual void accept(ASTVisitor* v);
    virtual void* accept_expr(ExprVisitor* v);

    AST_Set() : AST_expr(AST_TYPE::Set) {}

    static const AST_TYPE::AST_TYPE TYPE = AST_TYPE::Set;
};

class AST_Slice : public AST_expr {
public:
    AST_expr* lower, *upper, *step;

    virtual void accept(ASTVisitor* v);
    virtual void* accept_expr(ExprVisitor* v);

    AST_Slice() : AST_expr(AST_TYPE::Slice) {}

    static const AST_TYPE::AST_TYPE TYPE = AST_TYPE::Slice;
};

class AST_Str : public AST_expr {
public:
    enum StrType {
        STR = 0x10,
        UNICODE = 0x20,
    } str_type;

    std::string s;

    virtual void accept(ASTVisitor* v);
    virtual void* accept_expr(ExprVisitor* v);

    AST_Str() : AST_expr(AST_TYPE::Str) {}
    AST_Str(const std::string& s) : AST_expr(AST_TYPE::Str), str_type(STR), s(s) {}
    AST_Str(const std::string&& s) : AST_expr(AST_TYPE::Str), str_type(STR), s(std::move(s)) {}

    static const AST_TYPE::AST_TYPE TYPE = AST_TYPE::Str;
};

class AST_Subscript : public AST_expr {
public:
    AST_expr* value, *slice;
    AST_TYPE::AST_TYPE ctx_type;

    virtual void accept(ASTVisitor* v);
    virtual void* accept_expr(ExprVisitor* v);

    AST_Subscript() : AST_expr(AST_TYPE::Subscript) {}

    static const AST_TYPE::AST_TYPE TYPE = AST_TYPE::Subscript;
};

class AST_TryExcept : public AST_stmt {
public:
    std::vector<AST_stmt*> body, orelse;
    std::vector<AST_ExceptHandler*> handlers;

    virtual void accept(ASTVisitor* v);
    virtual void accept_stmt(StmtVisitor* v);

    AST_TryExcept() : AST_stmt(AST_TYPE::TryExcept) {}

    static const AST_TYPE::AST_TYPE TYPE = AST_TYPE::TryExcept;
};

class AST_TryFinally : public AST_stmt {
public:
    std::vector<AST_stmt*> body, finalbody;

    virtual void accept(ASTVisitor* v);
    virtual void accept_stmt(StmtVisitor* v);

    AST_TryFinally() : AST_stmt(AST_TYPE::TryFinally) {}

    static const AST_TYPE::AST_TYPE TYPE = AST_TYPE::TryFinally;
};

class AST_Tuple : public AST_expr {
public:
    std::vector<AST_expr*> elts;
    AST_TYPE::AST_TYPE ctx_type;

    virtual void accept(ASTVisitor* v);
    virtual void* accept_expr(ExprVisitor* v);

    AST_Tuple() : AST_expr(AST_TYPE::Tuple) {}

    static const AST_TYPE::AST_TYPE TYPE = AST_TYPE::Tuple;
};

class AST_UnaryOp : public AST_expr {
public:
    AST_expr* operand;
    AST_TYPE::AST_TYPE op_type;

    virtual void accept(ASTVisitor* v);
    virtual void* accept_expr(ExprVisitor* v);

    AST_UnaryOp() : AST_expr(AST_TYPE::UnaryOp) {}

    static const AST_TYPE::AST_TYPE TYPE = AST_TYPE::UnaryOp;
};

class AST_While : public AST_stmt {
public:
    AST_expr* test;
    std::vector<AST_stmt*> body, orelse;

    virtual void accept(ASTVisitor* v);
    virtual void accept_stmt(StmtVisitor* v);

    AST_While() : AST_stmt(AST_TYPE::While) {}

    static const AST_TYPE::AST_TYPE TYPE = AST_TYPE::While;
};

class AST_With : public AST_stmt {
public:
    AST_expr* optional_vars, *context_expr;
    std::vector<AST_stmt*> body;

    virtual void accept(ASTVisitor* v);
    virtual void accept_stmt(StmtVisitor* v);

    AST_With() : AST_stmt(AST_TYPE::With) {}

    static const AST_TYPE::AST_TYPE TYPE = AST_TYPE::With;
};

class AST_Yield : public AST_expr {
public:
    AST_expr* value;

    virtual void accept(ASTVisitor* v);
    virtual void* accept_expr(ExprVisitor* v);

    AST_Yield() : AST_expr(AST_TYPE::Yield) {}

    static const AST_TYPE::AST_TYPE TYPE = AST_TYPE::Yield;
};


// AST pseudo-nodes that will get added during CFG-construction.  These don't exist in the input AST, but adding them in
// lets us avoid creating a completely new IR for this phase

class CFGBlock;

class AST_Branch : public AST_stmt {
public:
    AST_expr* test;
    CFGBlock* iftrue, *iffalse;

    virtual void accept(ASTVisitor* v);
    virtual void accept_stmt(StmtVisitor* v);

    AST_Branch() : AST_stmt(AST_TYPE::Branch) {}

    static const AST_TYPE::AST_TYPE TYPE = AST_TYPE::Branch;
};

class AST_Jump : public AST_stmt {
public:
    CFGBlock* target;

    virtual void accept(ASTVisitor* v);
    virtual void accept_stmt(StmtVisitor* v);

    AST_Jump() : AST_stmt(AST_TYPE::Jump) {
        lineno = -1;
        col_offset = -1;
    }

    static const AST_TYPE::AST_TYPE TYPE = AST_TYPE::Jump;
};

class AST_ClsAttribute : public AST_expr {
public:
    AST_expr* value;
    std::string attr;

    virtual void accept(ASTVisitor* v);
    virtual void* accept_expr(ExprVisitor* v);

    AST_ClsAttribute() : AST_expr(AST_TYPE::ClsAttribute) {}

    static const AST_TYPE::AST_TYPE TYPE = AST_TYPE::ClsAttribute;
};

class AST_Invoke : public AST_stmt {
public:
    AST_stmt* stmt;

    CFGBlock* normal_dest, *exc_dest;

    virtual void accept(ASTVisitor* v);
    virtual void accept_stmt(StmtVisitor* v);

    AST_Invoke(AST_stmt* stmt) : AST_stmt(AST_TYPE::Invoke), stmt(stmt) {}

    static const AST_TYPE::AST_TYPE TYPE = AST_TYPE::Invoke;
};

// "LangPrimitive" represents operations that "primitive" to the language,
// but aren't directly *exactly* representable as normal Python.
// ClsAttribute would fall into this category, as would isinstance (which
// is not the same as the "isinstance" name since that could get redefined).
class AST_LangPrimitive : public AST_expr {
public:
    enum Opcodes {
        ISINSTANCE,
        LANDINGPAD,
        LOCALS,
        GET_ITER,
    } opcode;
    std::vector<AST_expr*> args;

    virtual void accept(ASTVisitor* v);
    virtual void* accept_expr(ExprVisitor* v);

    AST_LangPrimitive(Opcodes opcode) : AST_expr(AST_TYPE::LangPrimitive), opcode(opcode) {}

    static const AST_TYPE::AST_TYPE TYPE = AST_TYPE::LangPrimitive;
};

class AST_Unreachable : public AST_stmt {
public:
    virtual void accept(ASTVisitor* v);
    virtual void accept_stmt(StmtVisitor* v);

    AST_Unreachable() : AST_stmt(AST_TYPE::Unreachable) {}

    static const AST_TYPE::AST_TYPE TYPE = AST_TYPE::Unreachable;
};

template <typename T> T* ast_cast(AST* node) {
    assert(node->type == T::TYPE);
    return static_cast<T*>(node);
}



class ASTVisitor {
protected:
public:
    virtual ~ASTVisitor() {}

    virtual bool visit_alias(AST_alias* node) { RELEASE_ASSERT(0, ""); }
    virtual bool visit_arguments(AST_arguments* node) { RELEASE_ASSERT(0, ""); }
    virtual bool visit_assert(AST_Assert* node) { RELEASE_ASSERT(0, ""); }
    virtual bool visit_assign(AST_Assign* node) { RELEASE_ASSERT(0, ""); }
    virtual bool visit_augassign(AST_AugAssign* node) { RELEASE_ASSERT(0, ""); }
    virtual bool visit_augbinop(AST_AugBinOp* node) { RELEASE_ASSERT(0, ""); }
    virtual bool visit_attribute(AST_Attribute* node) { RELEASE_ASSERT(0, ""); }
    virtual bool visit_binop(AST_BinOp* node) { RELEASE_ASSERT(0, ""); }
    virtual bool visit_boolop(AST_BoolOp* node) { RELEASE_ASSERT(0, ""); }
    virtual bool visit_break(AST_Break* node) { RELEASE_ASSERT(0, ""); }
    virtual bool visit_call(AST_Call* node) { RELEASE_ASSERT(0, ""); }
    virtual bool visit_clsattribute(AST_ClsAttribute* node) { RELEASE_ASSERT(0, ""); }
    virtual bool visit_compare(AST_Compare* node) { RELEASE_ASSERT(0, ""); }
    virtual bool visit_comprehension(AST_comprehension* node) { RELEASE_ASSERT(0, ""); }
    virtual bool visit_classdef(AST_ClassDef* node) { RELEASE_ASSERT(0, ""); }
    virtual bool visit_continue(AST_Continue* node) { RELEASE_ASSERT(0, ""); }
    virtual bool visit_delete(AST_Delete* node) { RELEASE_ASSERT(0, ""); }
    virtual bool visit_dict(AST_Dict* node) { RELEASE_ASSERT(0, ""); }
    virtual bool visit_dictcomp(AST_DictComp* node) { RELEASE_ASSERT(0, ""); }
    virtual bool visit_excepthandler(AST_ExceptHandler* node) { RELEASE_ASSERT(0, ""); }
    virtual bool visit_expr(AST_Expr* node) { RELEASE_ASSERT(0, ""); }
    virtual bool visit_for(AST_For* node) { RELEASE_ASSERT(0, ""); }
    virtual bool visit_functiondef(AST_FunctionDef* node) { RELEASE_ASSERT(0, ""); }
    virtual bool visit_generatorexp(AST_GeneratorExp* node) { RELEASE_ASSERT(0, ""); }
    virtual bool visit_global(AST_Global* node) { RELEASE_ASSERT(0, ""); }
    virtual bool visit_if(AST_If* node) { RELEASE_ASSERT(0, ""); }
    virtual bool visit_ifexp(AST_IfExp* node) { RELEASE_ASSERT(0, ""); }
    virtual bool visit_import(AST_Import* node) { RELEASE_ASSERT(0, ""); }
    virtual bool visit_importfrom(AST_ImportFrom* node) { RELEASE_ASSERT(0, ""); }
    virtual bool visit_index(AST_Index* node) { RELEASE_ASSERT(0, ""); }
    virtual bool visit_invoke(AST_Invoke* node) { RELEASE_ASSERT(0, ""); }
    virtual bool visit_keyword(AST_keyword* node) { RELEASE_ASSERT(0, ""); }
    virtual bool visit_lambda(AST_Lambda* node) { RELEASE_ASSERT(0, ""); }
    virtual bool visit_langprimitive(AST_LangPrimitive* node) { RELEASE_ASSERT(0, ""); }
    virtual bool visit_list(AST_List* node) { RELEASE_ASSERT(0, ""); }
    virtual bool visit_listcomp(AST_ListComp* node) { RELEASE_ASSERT(0, ""); }
    virtual bool visit_module(AST_Module* node) { RELEASE_ASSERT(0, ""); }
    virtual bool visit_name(AST_Name* node) { RELEASE_ASSERT(0, ""); }
    virtual bool visit_num(AST_Num* node) { RELEASE_ASSERT(0, ""); }
    virtual bool visit_pass(AST_Pass* node) { RELEASE_ASSERT(0, ""); }
    virtual bool visit_print(AST_Print* node) { RELEASE_ASSERT(0, ""); }
    virtual bool visit_raise(AST_Raise* node) { RELEASE_ASSERT(0, ""); }
    virtual bool visit_repr(AST_Repr* node) { RELEASE_ASSERT(0, ""); }
    virtual bool visit_return(AST_Return* node) { RELEASE_ASSERT(0, ""); }
    virtual bool visit_set(AST_Set* node) { RELEASE_ASSERT(0, ""); }
    virtual bool visit_slice(AST_Slice* node) { RELEASE_ASSERT(0, ""); }
    virtual bool visit_str(AST_Str* node) { RELEASE_ASSERT(0, ""); }
    virtual bool visit_subscript(AST_Subscript* node) { RELEASE_ASSERT(0, ""); }
    virtual bool visit_tryexcept(AST_TryExcept* node) { RELEASE_ASSERT(0, ""); }
    virtual bool visit_tryfinally(AST_TryFinally* node) { RELEASE_ASSERT(0, ""); }
    virtual bool visit_tuple(AST_Tuple* node) { RELEASE_ASSERT(0, ""); }
    virtual bool visit_unaryop(AST_UnaryOp* node) { RELEASE_ASSERT(0, ""); }
    virtual bool visit_unreachable(AST_Unreachable* node) { RELEASE_ASSERT(0, ""); }
    virtual bool visit_while(AST_While* node) { RELEASE_ASSERT(0, ""); }
    virtual bool visit_with(AST_With* node) { RELEASE_ASSERT(0, ""); }
    virtual bool visit_yield(AST_Yield* node) { RELEASE_ASSERT(0, ""); }

    virtual bool visit_branch(AST_Branch* node) { RELEASE_ASSERT(0, ""); }
    virtual bool visit_jump(AST_Jump* node) { RELEASE_ASSERT(0, ""); }
};

class NoopASTVisitor : public ASTVisitor {
protected:
public:
    virtual ~NoopASTVisitor() {}

    virtual bool visit_alias(AST_alias* node) { return false; }
    virtual bool visit_arguments(AST_arguments* node) { return false; }
    virtual bool visit_assert(AST_Assert* node) { return false; }
    virtual bool visit_assign(AST_Assign* node) { return false; }
    virtual bool visit_augassign(AST_AugAssign* node) { return false; }
    virtual bool visit_augbinop(AST_AugBinOp* node) { return false; }
    virtual bool visit_attribute(AST_Attribute* node) { return false; }
    virtual bool visit_binop(AST_BinOp* node) { return false; }
    virtual bool visit_boolop(AST_BoolOp* node) { return false; }
    virtual bool visit_break(AST_Break* node) { return false; }
    virtual bool visit_call(AST_Call* node) { return false; }
    virtual bool visit_clsattribute(AST_ClsAttribute* node) { return false; }
    virtual bool visit_compare(AST_Compare* node) { return false; }
    virtual bool visit_comprehension(AST_comprehension* node) { return false; }
    virtual bool visit_classdef(AST_ClassDef* node) { return false; }
    virtual bool visit_continue(AST_Continue* node) { return false; }
    virtual bool visit_delete(AST_Delete* node) { return false; }
    virtual bool visit_dict(AST_Dict* node) { return false; }
    virtual bool visit_dictcomp(AST_DictComp* node) { return false; }
    virtual bool visit_excepthandler(AST_ExceptHandler* node) { return false; }
    virtual bool visit_expr(AST_Expr* node) { return false; }
    virtual bool visit_for(AST_For* node) { return false; }
    virtual bool visit_functiondef(AST_FunctionDef* node) { return false; }
    virtual bool visit_generatorexp(AST_GeneratorExp* node) { return false; }
    virtual bool visit_global(AST_Global* node) { return false; }
    virtual bool visit_if(AST_If* node) { return false; }
    virtual bool visit_ifexp(AST_IfExp* node) { return false; }
    virtual bool visit_import(AST_Import* node) { return false; }
    virtual bool visit_importfrom(AST_ImportFrom* node) { return false; }
    virtual bool visit_index(AST_Index* node) { return false; }
    virtual bool visit_invoke(AST_Invoke* node) { return false; }
    virtual bool visit_keyword(AST_keyword* node) { return false; }
    virtual bool visit_lambda(AST_Lambda* node) { return false; }
    virtual bool visit_langprimitive(AST_LangPrimitive* node) { return false; }
    virtual bool visit_list(AST_List* node) { return false; }
    virtual bool visit_listcomp(AST_ListComp* node) { return false; }
    virtual bool visit_module(AST_Module* node) { return false; }
    virtual bool visit_name(AST_Name* node) { return false; }
    virtual bool visit_num(AST_Num* node) { return false; }
    virtual bool visit_pass(AST_Pass* node) { return false; }
    virtual bool visit_print(AST_Print* node) { return false; }
    virtual bool visit_raise(AST_Raise* node) { return false; }
    virtual bool visit_repr(AST_Repr* node) { return false; }
    virtual bool visit_return(AST_Return* node) { return false; }
    virtual bool visit_set(AST_Set* node) { return false; }
    virtual bool visit_slice(AST_Slice* node) { return false; }
    virtual bool visit_str(AST_Str* node) { return false; }
    virtual bool visit_subscript(AST_Subscript* node) { return false; }
    virtual bool visit_tryexcept(AST_TryExcept* node) { return false; }
    virtual bool visit_tryfinally(AST_TryFinally* node) { return false; }
    virtual bool visit_tuple(AST_Tuple* node) { return false; }
    virtual bool visit_unaryop(AST_UnaryOp* node) { return false; }
    virtual bool visit_unreachable(AST_Unreachable* node) { return false; }
    virtual bool visit_while(AST_While* node) { return false; }
    virtual bool visit_with(AST_With* node) { return false; }
    virtual bool visit_yield(AST_Yield* node) { return false; }

    virtual bool visit_branch(AST_Branch* node) { return false; }
    virtual bool visit_jump(AST_Jump* node) { return false; }
};

class ExprVisitor {
protected:
public:
    virtual ~ExprVisitor() {}

    virtual void* visit_augbinop(AST_AugBinOp* node) { RELEASE_ASSERT(0, ""); }
    virtual void* visit_attribute(AST_Attribute* node) { RELEASE_ASSERT(0, ""); }
    virtual void* visit_binop(AST_BinOp* node) { RELEASE_ASSERT(0, ""); }
    virtual void* visit_boolop(AST_BoolOp* node) { RELEASE_ASSERT(0, ""); }
    virtual void* visit_call(AST_Call* node) { RELEASE_ASSERT(0, ""); }
    virtual void* visit_clsattribute(AST_ClsAttribute* node) { RELEASE_ASSERT(0, ""); }
    virtual void* visit_compare(AST_Compare* node) { RELEASE_ASSERT(0, ""); }
    virtual void* visit_dict(AST_Dict* node) { RELEASE_ASSERT(0, ""); }
    virtual void* visit_dictcomp(AST_DictComp* node) { RELEASE_ASSERT(0, ""); }
    virtual void* visit_generatorexp(AST_GeneratorExp* node) { RELEASE_ASSERT(0, ""); }
    virtual void* visit_ifexp(AST_IfExp* node) { RELEASE_ASSERT(0, ""); }
    virtual void* visit_index(AST_Index* node) { RELEASE_ASSERT(0, ""); }
    virtual void* visit_lambda(AST_Lambda* node) { RELEASE_ASSERT(0, ""); }
    virtual void* visit_langprimitive(AST_LangPrimitive* node) { RELEASE_ASSERT(0, ""); }
    virtual void* visit_list(AST_List* node) { RELEASE_ASSERT(0, ""); }
    virtual void* visit_listcomp(AST_ListComp* node) { RELEASE_ASSERT(0, ""); }
    virtual void* visit_name(AST_Name* node) { RELEASE_ASSERT(0, ""); }
    virtual void* visit_num(AST_Num* node) { RELEASE_ASSERT(0, ""); }
    virtual void* visit_repr(AST_Repr* node) { RELEASE_ASSERT(0, ""); }
    virtual void* visit_set(AST_Set* node) { RELEASE_ASSERT(0, ""); }
    virtual void* visit_slice(AST_Slice* node) { RELEASE_ASSERT(0, ""); }
    virtual void* visit_str(AST_Str* node) { RELEASE_ASSERT(0, ""); }
    virtual void* visit_subscript(AST_Subscript* node) { RELEASE_ASSERT(0, ""); }
    virtual void* visit_tuple(AST_Tuple* node) { RELEASE_ASSERT(0, ""); }
    virtual void* visit_unaryop(AST_UnaryOp* node) { RELEASE_ASSERT(0, ""); }
    virtual void* visit_yield(AST_Yield* node) { RELEASE_ASSERT(0, ""); }
};

class StmtVisitor {
protected:
public:
    virtual ~StmtVisitor() {}

    virtual void visit_assert(AST_Assert* node) { RELEASE_ASSERT(0, ""); }
    virtual void visit_assign(AST_Assign* node) { RELEASE_ASSERT(0, ""); }
    virtual void visit_augassign(AST_AugAssign* node) { RELEASE_ASSERT(0, ""); }
    virtual void visit_break(AST_Break* node) { RELEASE_ASSERT(0, ""); }
    virtual void visit_classdef(AST_ClassDef* node) { RELEASE_ASSERT(0, ""); }
    virtual void visit_delete(AST_Delete* node) { RELEASE_ASSERT(0, ""); }
    virtual void visit_continue(AST_Continue* node) { RELEASE_ASSERT(0, ""); }
    virtual void visit_expr(AST_Expr* node) { RELEASE_ASSERT(0, ""); }
    virtual void visit_for(AST_For* node) { RELEASE_ASSERT(0, ""); }
    virtual void visit_functiondef(AST_FunctionDef* node) { RELEASE_ASSERT(0, ""); }
    virtual void visit_global(AST_Global* node) { RELEASE_ASSERT(0, ""); }
    virtual void visit_if(AST_If* node) { RELEASE_ASSERT(0, ""); }
    virtual void visit_import(AST_Import* node) { RELEASE_ASSERT(0, ""); }
    virtual void visit_importfrom(AST_ImportFrom* node) { RELEASE_ASSERT(0, ""); }
    virtual void visit_invoke(AST_Invoke* node) { RELEASE_ASSERT(0, ""); }
    virtual void visit_pass(AST_Pass* node) { RELEASE_ASSERT(0, ""); }
    virtual void visit_print(AST_Print* node) { RELEASE_ASSERT(0, ""); }
    virtual void visit_raise(AST_Raise* node) { RELEASE_ASSERT(0, ""); }
    virtual void visit_return(AST_Return* node) { RELEASE_ASSERT(0, ""); }
    virtual void visit_tryexcept(AST_TryExcept* node) { RELEASE_ASSERT(0, ""); }
    virtual void visit_tryfinally(AST_TryFinally* node) { RELEASE_ASSERT(0, ""); }
    virtual void visit_unreachable(AST_Unreachable* node) { RELEASE_ASSERT(0, ""); }
    virtual void visit_while(AST_While* node) { RELEASE_ASSERT(0, ""); }
    virtual void visit_with(AST_With* node) { RELEASE_ASSERT(0, ""); }

    virtual void visit_branch(AST_Branch* node) { RELEASE_ASSERT(0, ""); }
    virtual void visit_jump(AST_Jump* node) { RELEASE_ASSERT(0, ""); }
};

void print_ast(AST* ast);
class PrintVisitor : public ASTVisitor {
private:
    int indent;
    void printIndent();

public:
    PrintVisitor(int indent = 0) : indent(indent) {}
    virtual ~PrintVisitor() {}

    virtual bool visit_alias(AST_alias* node);
    virtual bool visit_arguments(AST_arguments* node);
    virtual bool visit_assert(AST_Assert* node);
    virtual bool visit_assign(AST_Assign* node);
    virtual bool visit_augassign(AST_AugAssign* node);
    virtual bool visit_augbinop(AST_AugBinOp* node);
    virtual bool visit_attribute(AST_Attribute* node);
    virtual bool visit_binop(AST_BinOp* node);
    virtual bool visit_boolop(AST_BoolOp* node);
    virtual bool visit_break(AST_Break* node);
    virtual bool visit_call(AST_Call* node);
    virtual bool visit_compare(AST_Compare* node);
    virtual bool visit_comprehension(AST_comprehension* node);
    virtual bool visit_classdef(AST_ClassDef* node);
    virtual bool visit_clsattribute(AST_ClsAttribute* node);
    virtual bool visit_continue(AST_Continue* node);
    virtual bool visit_delete(AST_Delete* node);
    virtual bool visit_dict(AST_Dict* node);
    virtual bool visit_dictcomp(AST_DictComp* node);
    virtual bool visit_excepthandler(AST_ExceptHandler* node);
    virtual bool visit_expr(AST_Expr* node);
    virtual bool visit_for(AST_For* node);
    virtual bool visit_functiondef(AST_FunctionDef* node);
    virtual bool visit_generatorexp(AST_GeneratorExp* node);
    virtual bool visit_global(AST_Global* node);
    virtual bool visit_if(AST_If* node);
    virtual bool visit_ifexp(AST_IfExp* node);
    virtual bool visit_import(AST_Import* node);
    virtual bool visit_importfrom(AST_ImportFrom* node);
    virtual bool visit_index(AST_Index* node);
    virtual bool visit_invoke(AST_Invoke* node);
    virtual bool visit_keyword(AST_keyword* node);
    virtual bool visit_lambda(AST_Lambda* node);
    virtual bool visit_langprimitive(AST_LangPrimitive* node);
    virtual bool visit_list(AST_List* node);
    virtual bool visit_listcomp(AST_ListComp* node);
    virtual bool visit_module(AST_Module* node);
    virtual bool visit_name(AST_Name* node);
    virtual bool visit_num(AST_Num* node);
    virtual bool visit_pass(AST_Pass* node);
    virtual bool visit_print(AST_Print* node);
    virtual bool visit_raise(AST_Raise* node);
    virtual bool visit_repr(AST_Repr* node);
    virtual bool visit_return(AST_Return* node);
    virtual bool visit_set(AST_Set* node);
    virtual bool visit_slice(AST_Slice* node);
    virtual bool visit_str(AST_Str* node);
    virtual bool visit_subscript(AST_Subscript* node);
    virtual bool visit_tuple(AST_Tuple* node);
    virtual bool visit_tryexcept(AST_TryExcept* node);
    virtual bool visit_tryfinally(AST_TryFinally* node);
    virtual bool visit_unaryop(AST_UnaryOp* node);
    virtual bool visit_unreachable(AST_Unreachable* node);
    virtual bool visit_while(AST_While* node);
    virtual bool visit_with(AST_With* node);
    virtual bool visit_yield(AST_Yield* node);

    virtual bool visit_branch(AST_Branch* node);
    virtual bool visit_jump(AST_Jump* node);
};

// Given an AST node, return a vector of the node plus all its descendents.
// This is useful for analyses that care more about the constituent nodes than the
// exact tree structure; ex, finding all "global" directives.
void flatten(const std::vector<AST_stmt*>& roots, std::vector<AST*>& output, bool expand_scopes);
void flatten(AST_expr* root, std::vector<AST*>& output, bool expand_scopes);
// Similar to the flatten() function, but filters for a specific type of ast nodes:
template <class T, class R> void findNodes(const R& roots, std::vector<T*>& output, bool expand_scopes) {
    std::vector<AST*> flattened;
    flatten(roots, flattened, expand_scopes);
    for (AST* n : flattened) {
        if (n->type == T::TYPE)
            output.push_back(reinterpret_cast<T*>(n));
    }
}

llvm::StringRef getOpSymbol(int op_type);
const std::string& getOpName(int op_type);
std::string getReverseOpName(int op_type);
std::string getInplaceOpName(int op_type);
std::string getInplaceOpSymbol(int op_type);
};

#endif<|MERGE_RESOLUTION|>--- conflicted
+++ resolved
@@ -125,14 +125,11 @@
     Invoke = 204,
     LangPrimitive = 205,
     Unreachable = 206,
-<<<<<<< HEAD
-
-    // This isn't a real AST type, but since we use AST types to represent binexp types
-    // and divmod is essentially a type of binop, we add it here (at least for now):
+
+    // These aren't real AST types, but since we use AST types to represent binexp types
+    // and divmod+truediv are essentially types of binops, we add them here (at least for now):
     DivMod = 250,
-=======
-    TrueDiv = 207,
->>>>>>> 0b7b8d55
+    TrueDiv = 251,
 };
 };
 
