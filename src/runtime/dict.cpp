// Copyright (c) 2014 Dropbox, Inc.
//
// Licensed under the Apache License, Version 2.0 (the "License");
// you may not use this file except in compliance with the License.
// You may obtain a copy of the License at
//
//    http://www.apache.org/licenses/LICENSE-2.0
//
// Unless required by applicable law or agreed to in writing, software
// distributed under the License is distributed on an "AS IS" BASIS,
// WITHOUT WARRANTIES OR CONDITIONS OF ANY KIND, either express or implied.
// See the License for the specific language governing permissions and
// limitations under the License.

#include "runtime/dict.h"

#include "codegen/compvars.h"
#include "core/common.h"
#include "core/stats.h"
#include "core/types.h"
#include "gc/collector.h"
#include "runtime/gc_runtime.h"
#include "runtime/objmodel.h"
#include "runtime/types.h"
#include "runtime/util.h"

namespace pyston {

Box* dictRepr(BoxedDict* self) {
    std::vector<char> chars;
    chars.push_back('{');
    bool first = true;
    for (const auto& p : self->d) {
        if (!first) {
            chars.push_back(',');
            chars.push_back(' ');
        }
        first = false;

        BoxedString* k = static_cast<BoxedString*>(repr(p.first));
        BoxedString* v = static_cast<BoxedString*>(repr(p.second));
        chars.insert(chars.end(), k->s.begin(), k->s.end());
        chars.push_back(':');
        chars.push_back(' ');
        chars.insert(chars.end(), v->s.begin(), v->s.end());
    }
    chars.push_back('}');
    return boxString(std::string(chars.begin(), chars.end()));
}

Box* dictItems(BoxedDict* self) {
    BoxedList* rtn = new BoxedList();

    for (const auto& p : self->d) {
        BoxedTuple::GCVector elts;
        elts.push_back(p.first);
        elts.push_back(p.second);
        BoxedTuple* t = new BoxedTuple(std::move(elts));
        listAppendInternal(rtn, t);
    }

    return rtn;
}

Box* dictValues(BoxedDict* self) {
    BoxedList* rtn = new BoxedList();
    for (const auto& p : self->d) {
        listAppendInternal(rtn, p.second);
    }
    return rtn;
}

Box* dictKeys(BoxedDict* self) {
    BoxedList* rtn = new BoxedList();
    for (const auto& p : self->d) {
        listAppendInternal(rtn, p.first);
    }
    return rtn;
}

Box* dictGetitem(BoxedDict* self, Box* k) {
    Box*& pos = self->d[k];

    if (pos == NULL) {
        BoxedString* s = static_cast<BoxedString*>(repr(k));
        fprintf(stderr, "KeyError: %s\n", s->s.c_str());
        raiseExcHelper(KeyError, "");
    }

    return pos;
}

Box* dictSetitem(BoxedDict* self, Box* k, Box* v) {
    // printf("Starting setitem\n");
    Box*& pos = self->d[k];
    // printf("Got the pos\n");

    if (pos != NULL) {
        pos = v;
    } else {
        pos = v;
    }

    return None;
}

Box* dictPop(BoxedDict* self, Box* k, Box* d) {
    assert(self->cls == dict_cls);

    auto it = self->d.find(k);
    if (it == self->d.end()) {
        if (d)
            return d;

        BoxedString* s = reprOrNull(k);

        if (s)
            raiseExcHelper(KeyError, "%s", s->s.c_str());
        else
            raiseExcHelper(KeyError, "");
    }

    Box* rtn = it->second;
    self->d.erase(it);
    return rtn;
}

Box* dictGet(BoxedDict* self, Box* k, Box* d) {
    assert(self->cls == dict_cls);

    auto it = self->d.find(k);
    if (it == self->d.end())
        return d;

    return it->second;
}

Box* dictSetdefault(BoxedDict* self, Box* k, Box* v) {
    assert(self->cls == dict_cls);

    auto it = self->d.find(k);
    if (it != self->d.end())
        return it->second;

    self->d.insert(it, std::make_pair(k, v));
    return v;
}

<<<<<<< HEAD
Box* dictContains(BoxedDict* self, Box* k) {
    assert(self->cls == dict_cls);
    return boxBool(self->d.count(k) != 0);
=======
extern "C" Box* dictNew(Box* _cls) {
    if (!isSubclass(_cls->cls, type_cls))
        raiseExcHelper(TypeError, "dict.__new__(X): X is not a type object (%s)", getTypeName(_cls)->c_str());

    BoxedClass* cls = static_cast<BoxedClass*>(_cls);
    if (!isSubclass(cls, dict_cls))
        raiseExcHelper(TypeError, "dict.__new__(%s): %s is not a subtype of dict", getNameOfClass(cls)->c_str(),
                       getNameOfClass(cls)->c_str());

    RELEASE_ASSERT(cls == dict_cls, "");
    return new BoxedDict();
>>>>>>> 6081cc7a
}

BoxedClass* dict_iterator_cls = NULL;
extern "C" void dictIteratorGCHandler(GCVisitor* v, void* p) {
    boxGCHandler(v, p);
    BoxedDictIterator* it = (BoxedDictIterator*)p;
    v->visit(it->d);
}

extern "C" const ObjectFlavor dict_iterator_flavor(&dictIteratorGCHandler, NULL);

void setupDict() {
    dict_iterator_cls = new BoxedClass(object_cls, 0, sizeof(BoxedDict), false);

    dict_cls->giveAttr("__name__", boxStrConstant("dict"));
    // dict_cls->giveAttr("__len__", new BoxedFunction(boxRTFunction((void*)dictLen, NULL, 1)));
    // dict_cls->giveAttr("__getitem__", new BoxedFunction(boxRTFunction((void*)dictGetitem, NULL, 2)));
    dict_cls->giveAttr("__new__", new BoxedFunction(boxRTFunction((void*)dictNew, UNKNOWN, 1)));
    // dict_cls->giveAttr("__init__", new BoxedFunction(boxRTFunction((void*)dictInit, NULL, 1)));
    dict_cls->giveAttr("__repr__", new BoxedFunction(boxRTFunction((void*)dictRepr, STR, 1)));
    dict_cls->giveAttr("__str__", dict_cls->getattr("__repr__"));

    dict_cls->giveAttr("__iter__",
                       new BoxedFunction(boxRTFunction((void*)dictIterKeys, typeFromClass(dict_iterator_cls), 1)));

    dict_cls->giveAttr("items", new BoxedFunction(boxRTFunction((void*)dictItems, LIST, 1)));
    dict_cls->giveAttr("iteritems",
                       new BoxedFunction(boxRTFunction((void*)dictIterItems, typeFromClass(dict_iterator_cls), 1)));

    dict_cls->giveAttr("values", new BoxedFunction(boxRTFunction((void*)dictValues, LIST, 1)));
    dict_cls->giveAttr("itervalues",
                       new BoxedFunction(boxRTFunction((void*)dictIterValues, typeFromClass(dict_iterator_cls), 1)));

    dict_cls->giveAttr("keys", new BoxedFunction(boxRTFunction((void*)dictKeys, LIST, 1)));
    dict_cls->giveAttr("iterkeys", dict_cls->getattr("__iter__"));

    dict_cls->giveAttr("pop", new BoxedFunction(boxRTFunction((void*)dictPop, UNKNOWN, 3, 1, false, false), { NULL }));

    dict_cls->giveAttr("get", new BoxedFunction(boxRTFunction((void*)dictGet, UNKNOWN, 3, 1, false, false), { None }));

    dict_cls->giveAttr("setdefault",
                       new BoxedFunction(boxRTFunction((void*)dictSetdefault, UNKNOWN, 3, 1, false, false), { None }));

    dict_cls->giveAttr("__getitem__", new BoxedFunction(boxRTFunction((void*)dictGetitem, UNKNOWN, 2)));
    dict_cls->giveAttr("__setitem__", new BoxedFunction(boxRTFunction((void*)dictSetitem, NONE, 3)));
    dict_cls->giveAttr("__contains__", new BoxedFunction(boxRTFunction((void*)dictContains, BOXED_BOOL, 2)));

    dict_cls->freeze();

    gc::registerStaticRootObj(dict_iterator_cls);
    dict_iterator_cls->giveAttr("__name__", boxStrConstant("dictiterator"));

    CLFunction* hasnext = boxRTFunction((void*)dictIterHasnextUnboxed, BOOL, 1);
    addRTFunction(hasnext, (void*)dictIterHasnext, BOXED_BOOL);
    dict_iterator_cls->giveAttr("__hasnext__", new BoxedFunction(hasnext));
    dict_iterator_cls->giveAttr(
        "__iter__", new BoxedFunction(boxRTFunction((void*)dictIterIter, typeFromClass(dict_iterator_cls), 1)));
    dict_iterator_cls->giveAttr("next", new BoxedFunction(boxRTFunction((void*)dictIterNext, UNKNOWN, 1)));

    dict_iterator_cls->freeze();
}

void teardownDict() {
}
}<|MERGE_RESOLUTION|>--- conflicted
+++ resolved
@@ -146,11 +146,10 @@
     return v;
 }
 
-<<<<<<< HEAD
 Box* dictContains(BoxedDict* self, Box* k) {
     assert(self->cls == dict_cls);
     return boxBool(self->d.count(k) != 0);
-=======
+
 extern "C" Box* dictNew(Box* _cls) {
     if (!isSubclass(_cls->cls, type_cls))
         raiseExcHelper(TypeError, "dict.__new__(X): X is not a type object (%s)", getTypeName(_cls)->c_str());
@@ -162,7 +161,6 @@
 
     RELEASE_ASSERT(cls == dict_cls, "");
     return new BoxedDict();
->>>>>>> 6081cc7a
 }
 
 BoxedClass* dict_iterator_cls = NULL;
