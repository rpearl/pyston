--- conflicted
+++ resolved
@@ -32,10 +32,7 @@
 // user-level raise functions that implement python-level semantics
 extern "C" void raise0() __attribute__((__noreturn__));
 extern "C" void raise3(Box*, Box*, Box*) __attribute__((__noreturn__));
-<<<<<<< HEAD
 void raiseExc(Box* exc_obj) __attribute__((__noreturn__));
-=======
->>>>>>> acbc8021
 
 // helper function for raising from the runtime:
 void raiseExcHelper(BoxedClass*, const char* fmt, ...) __attribute__((__noreturn__));
