--- conflicted
+++ resolved
@@ -3630,73 +3630,6 @@
     raiseExcHelper(NameError, "global name '%s' is not defined", name->c_str());
 }
 
-<<<<<<< HEAD
-BoxedModule* createAndRunModule(const std::string& name, const std::string& fn) {
-    BoxedModule* module = createModule(name, fn);
-
-    AST_Module* ast = caching_parse(fn.c_str());
-    compileAndRunModule(ast, module);
-    return module;
-}
-
-// TODO I feel like importing should go somewhere else; it's more closely tied to codegen
-// than to the object model.
-extern "C" Box* import(const std::string* name) {
-    assert(name);
-
-    static StatCounter slowpath_import("slowpath_import");
-    slowpath_import.log();
-
-    BoxedDict* sys_modules = getSysModulesDict();
-    Box* s = boxStringPtr(name);
-    if (sys_modules->d.find(s) != sys_modules->d.end())
-        return sys_modules->d[s];
-
-    BoxedList* sys_path = getSysPath();
-    if (sys_path->cls != list_cls) {
-        raiseExcHelper(RuntimeError, "sys.path must be a list of directory name");
-    }
-
-    llvm::SmallString<128> joined_path;
-    for (int i = 0; i < sys_path->size; i++) {
-        Box* _p = sys_path->elts->elts[i];
-        if (_p->cls != str_cls)
-            continue;
-        BoxedString* p = static_cast<BoxedString*>(_p);
-
-        joined_path.clear();
-        llvm::sys::path::append(joined_path, p->s, *name + ".py");
-        std::string fn(joined_path.str());
-
-        if (VERBOSITY() >= 2)
-            printf("Searching for %s at %s...\n", name->c_str(), fn.c_str());
-
-        bool exists;
-        llvm::error_code code = llvm::sys::fs::exists(joined_path.str(), exists);
-#if LLVMREV < 210072
-        assert(code == 0);
-#else
-        assert(!code);
-#endif
-        if (!exists)
-            continue;
-
-        if (VERBOSITY() >= 1)
-            printf("Importing %s from %s\n", name->c_str(), fn.c_str());
-
-        BoxedModule* module = createAndRunModule(*name, fn);
-        return module;
-    }
-
-    if (*name == "test") {
-        return importTestExtension();
-    }
-
-    raiseExcHelper(ImportError, "No module named %s", name->c_str());
-}
-
-=======
->>>>>>> 2a223ebd
 extern "C" Box* importFrom(Box* _m, const std::string* name) {
     assert(_m->cls == module_cls);
 
