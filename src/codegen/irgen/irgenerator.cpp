// Copyright (c) 2014 Dropbox, Inc.
//
// Licensed under the Apache License, Version 2.0 (the "License");
// you may not use this file except in compliance with the License.
// You may obtain a copy of the License at
//
//    http://www.apache.org/licenses/LICENSE-2.0
//
// Unless required by applicable law or agreed to in writing, software
// distributed under the License is distributed on an "AS IS" BASIS,
// WITHOUT WARRANTIES OR CONDITIONS OF ANY KIND, either express or implied.
// See the License for the specific language governing permissions and
// limitations under the License.

#include "codegen/irgen/irgenerator.h"

#include "llvm/IR/Module.h"

#include "analysis/function_analysis.h"
#include "analysis/scoping_analysis.h"
#include "analysis/type_analysis.h"
#include "codegen/compvars.h"
#include "codegen/irgen.h"
#include "codegen/irgen/util.h"
#include "codegen/osrentry.h"
#include "codegen/patchpoints.h"
#include "codegen/type_recording.h"
#include "core/ast.h"
#include "core/cfg.h"
#include "core/util.h"
#include "runtime/objmodel.h"
#include "runtime/types.h"

extern "C" {
// Hack: we only need RTTI for a single type (Box*), which we know will get emmitted,
// so just use the mangled name directly instead of using typeid() since that requires
// turning on RTTI for *everything* (including llvm)
extern void* _ZTIPN6pyston3BoxE;
}

namespace pyston {

llvm::Value* IRGenState::getScratchSpace(int min_bytes) {
    llvm::BasicBlock& entry_block = getLLVMFunction()->getEntryBlock();

    if (scratch_space) {
        assert(scratch_space->getParent() == &entry_block);
        assert(scratch_space->isStaticAlloca());
        if (scratch_size >= min_bytes)
            return scratch_space;
    }

    llvm::AllocaInst* new_scratch_space;
    // If the entry block is currently empty, we have to be more careful:
    if (entry_block.begin() == entry_block.end()) {
        new_scratch_space = new llvm::AllocaInst(g.i8, getConstantInt(min_bytes, g.i64), "scratch", &entry_block);
    } else {
        new_scratch_space = new llvm::AllocaInst(g.i8, getConstantInt(min_bytes, g.i64), "scratch",
                                                 entry_block.getFirstInsertionPt());
    }

    assert(new_scratch_space->isStaticAlloca());

    if (scratch_space)
        scratch_space->replaceAllUsesWith(new_scratch_space);

    scratch_size = min_bytes;
    scratch_space = new_scratch_space;

    return scratch_space;
}

ScopeInfo* IRGenState::getScopeInfo() {
    SourceInfo* source = getSourceInfo();
    return source->scoping->getScopeInfoForNode(source->ast);
}

GuardList::ExprTypeGuard::ExprTypeGuard(CFGBlock* cfg_block, llvm::BranchInst* branch, AST_expr* ast_node,
                                        CompilerVariable* val, const SymbolTable& st)
    : cfg_block(cfg_block), branch(branch), ast_node(ast_node) {
    DupCache cache;
    this->val = val->dup(cache);

    for (const auto& p : st) {
        this->st[p.first] = p.second->dup(cache);
    }
}

GuardList::BlockEntryGuard::BlockEntryGuard(CFGBlock* cfg_block, llvm::BranchInst* branch,
                                            const SymbolTable& symbol_table)
    : cfg_block(cfg_block), branch(branch) {
    DupCache cache;
    for (const auto& p : symbol_table) {
        this->symbol_table[p.first] = p.second->dup(cache);
    }
}

class IREmitterImpl : public IREmitter {
private:
    IRGenState* irstate;
    IRBuilder* builder;
    llvm::BasicBlock*& curblock;

public:
    explicit IREmitterImpl(IRGenState* irstate, llvm::BasicBlock*& curblock)
        : irstate(irstate), builder(new IRBuilder(g.context)), curblock(curblock) {
        builder->setEmitter(this);
        builder->SetInsertPoint(curblock);
    }

    IRBuilder* getBuilder() override { return builder; }

    GCBuilder* getGC() override { return irstate->getGC(); }

    llvm::Function* getIntrinsic(llvm::Intrinsic::ID intrinsic_id) override {
        return llvm::Intrinsic::getDeclaration(g.cur_module, intrinsic_id);
    }

    llvm::Value* getScratch(int num_bytes) override { return irstate->getScratchSpace(num_bytes); }

    void releaseScratch(llvm::Value* scratch) override { assert(0); }

    CompiledFunction* currentFunction() override { return irstate->getCurFunction(); }

    llvm::CallSite createCall(ExcInfo exc_info, llvm::Value* callee, const std::vector<llvm::Value*>& args) override {
        if (exc_info.needsInvoke()) {
            llvm::BasicBlock* normal_dest
                = llvm::BasicBlock::Create(g.context, curblock->getName(), irstate->getLLVMFunction());
            normal_dest->moveAfter(curblock);

            llvm::InvokeInst* rtn = getBuilder()->CreateInvoke(callee, normal_dest, exc_info.exc_dest, args);
            getBuilder()->SetInsertPoint(normal_dest);
            curblock = normal_dest;
            return rtn;
        } else {
            return getBuilder()->CreateCall(callee, args);
        }
    }

    llvm::CallSite createCall(ExcInfo exc_info, llvm::Value* callee, llvm::Value* arg1) override {
        return createCall(exc_info, callee, std::vector<llvm::Value*>({ arg1 }));
    }

    llvm::CallSite createCall2(ExcInfo exc_info, llvm::Value* callee, llvm::Value* arg1, llvm::Value* arg2) override {
        return createCall(exc_info, callee, { arg1, arg2 });
    }

    llvm::CallSite createCall3(ExcInfo exc_info, llvm::Value* callee, llvm::Value* arg1, llvm::Value* arg2,
                               llvm::Value* arg3) override {
        return createCall(exc_info, callee, { arg1, arg2, arg3 });
    }

    llvm::CallSite createPatchpoint(const PatchpointSetupInfo* pp, void* func_addr,
                                    const std::vector<llvm::Value*>& args, ExcInfo exc_info) override {
        if (exc_info.needsInvoke()) {
            std::vector<llvm::Type*> arg_types;
            for (auto v : args)
                arg_types.push_back(v->getType());

            return createCall(
                exc_info, embedConstantPtr(func_addr, llvm::FunctionType::get(g.i64, arg_types, false)->getPointerTo()),
                args);
        }

        assert(irstate->getEffortLevel() != EffortLevel::INTERPRETED);

        std::vector<llvm::Value*> pp_args;
        pp_args.push_back(getConstantInt(pp->getPatchpointId(), g.i64));
        pp_args.push_back(getConstantInt(pp->totalSize(), g.i32));
        pp_args.push_back(embedConstantPtr(func_addr, g.i8->getPointerTo()));
        pp_args.push_back(getConstantInt(args.size(), g.i32));

        pp_args.insert(pp_args.end(), args.begin(), args.end());

        int num_scratch_bytes = pp->numScratchBytes();
        if (num_scratch_bytes) {
            llvm::Value* scratch_space = irstate->getScratchSpace(num_scratch_bytes);
            pp_args.push_back(scratch_space);
        }

        llvm::Intrinsic::ID intrinsic_id = pp->hasReturnValue() ? llvm::Intrinsic::experimental_patchpoint_i64
                                                                : llvm::Intrinsic::experimental_patchpoint_void;
        llvm::Function* patchpoint = this->getIntrinsic(intrinsic_id);

        llvm::CallSite rtn = this->createCall(exc_info, patchpoint, pp_args);
        rtn.setCallingConv(pp->getCallingConvention());
        return rtn;
    }
};
IREmitter* createIREmitter(IRGenState* irstate, llvm::BasicBlock*& curblock) {
    return new IREmitterImpl(irstate, curblock);
}

static std::unordered_map<AST_expr*, std::vector<const std::string*>*> made_keyword_storage;
static std::vector<const std::string*>* getKeywordNameStorage(AST_Call* node) {
    auto it = made_keyword_storage.find(node);
    if (it != made_keyword_storage.end())
        return it->second;

    auto rtn = new std::vector<const std::string*>();
    made_keyword_storage.insert(it, std::make_pair(node, rtn));
    return rtn;
}

static const std::string CREATED_CLOSURE_NAME = "!created_closure";
static const std::string PASSED_CLOSURE_NAME = "!passed_closure";

class IRGeneratorImpl : public IRGenerator {
private:
    IRGenState* irstate;

    llvm::BasicBlock* curblock;
    IREmitterImpl emitter;
    SymbolTable symbol_table;
    std::unordered_map<CFGBlock*, llvm::BasicBlock*>& entry_blocks;
    CFGBlock* myblock;
    TypeAnalysis* types;
    GuardList& out_guards;
    const GuardList& in_guards;

    enum State {
        PARTIAL,  // running through a partial block, waiting to hit the first in_guard
        RUNNING,  // normal
        DEAD,     // passed a Return statement; still syntatically valid but the code should not be compiled
        FINISHED, // passed a pseudo-node such as Branch or Jump; internal error if there are any more statements
    } state;

public:
    IRGeneratorImpl(IRGenState* irstate, std::unordered_map<CFGBlock*, llvm::BasicBlock*>& entry_blocks,
                    CFGBlock* myblock, TypeAnalysis* types, GuardList& out_guards, const GuardList& in_guards,
                    bool is_partial)
        : irstate(irstate), curblock(entry_blocks[myblock]), emitter(irstate, curblock), entry_blocks(entry_blocks),
          myblock(myblock), types(types), out_guards(out_guards), in_guards(in_guards),
          state(is_partial ? PARTIAL : RUNNING) {}

    ~IRGeneratorImpl() { delete emitter.getBuilder(); }

private:
    OpInfo getOpInfoForNode(AST* ast, ExcInfo exc_info) {
        assert(ast);

        EffortLevel::EffortLevel effort = irstate->getEffortLevel();
        bool record_types = (effort != EffortLevel::INTERPRETED && effort != EffortLevel::MAXIMAL);

        TypeRecorder* type_recorder;
        if (record_types) {
            type_recorder = getTypeRecorderForNode(ast);
        } else {
            type_recorder = NULL;
        }

        return OpInfo(irstate->getEffortLevel(), type_recorder, exc_info);
    }

    OpInfo getEmptyOpInfo(ExcInfo exc_info) { return OpInfo(irstate->getEffortLevel(), NULL, exc_info); }

    void createExprTypeGuard(llvm::Value* check_val, AST_expr* node, CompilerVariable* node_value) {
        assert(check_val->getType() == g.i1);

        llvm::Value* md_vals[]
            = { llvm::MDString::get(g.context, "branch_weights"), getConstantInt(1000), getConstantInt(1) };
        llvm::MDNode* branch_weights = llvm::MDNode::get(g.context, llvm::ArrayRef<llvm::Value*>(md_vals));

        // For some reason there doesn't seem to be the ability to place the new BB
        // right after the current bb (can only place it *before* something else),
        // but we can put it somewhere arbitrary and then move it.
        llvm::BasicBlock* success_bb
            = llvm::BasicBlock::Create(g.context, "check_succeeded", irstate->getLLVMFunction());
        success_bb->moveAfter(curblock);

        // Create the guard with both branches leading to the success_bb,
        // and let the deopt path change the failure case to point to the
        // as-yet-unknown deopt block.
        // TODO Not the best approach since if we fail to do that patching,
        // the guard will just silently be ignored.
        llvm::BranchInst* guard = emitter.getBuilder()->CreateCondBr(check_val, success_bb, success_bb, branch_weights);

        curblock = success_bb;
        emitter.getBuilder()->SetInsertPoint(curblock);

        out_guards.addExprTypeGuard(myblock, guard, node, node_value, symbol_table);
    }

    CompilerVariable* evalAttribute(AST_Attribute* node, ExcInfo exc_info) {
        assert(state != PARTIAL);

        CompilerVariable* value = evalExpr(node->value, exc_info);

        CompilerVariable* rtn = value->getattr(emitter, getOpInfoForNode(node, exc_info), &node->attr, false);
        value->decvref(emitter);
        return rtn;
    }

    CompilerVariable* evalClsAttribute(AST_ClsAttribute* node, ExcInfo exc_info) {
        assert(state != PARTIAL);

        CompilerVariable* value = evalExpr(node->value, exc_info);
        CompilerVariable* rtn = value->getattr(emitter, getOpInfoForNode(node, exc_info), &node->attr, true);
        value->decvref(emitter);
        return rtn;
    }

    CompilerVariable* evalLangPrimitive(AST_LangPrimitive* node, ExcInfo exc_info) {
        switch (node->opcode) {
            case AST_LangPrimitive::ISINSTANCE: {
                assert(node->args.size() == 3);
                CompilerVariable* obj = evalExpr(node->args[0], exc_info);
                CompilerVariable* cls = evalExpr(node->args[1], exc_info);
                CompilerVariable* flags = evalExpr(node->args[2], exc_info);

                ConcreteCompilerVariable* converted_obj = obj->makeConverted(emitter, obj->getBoxType());
                ConcreteCompilerVariable* converted_cls = cls->makeConverted(emitter, cls->getBoxType());
                ConcreteCompilerVariable* converted_flags = flags->makeConverted(emitter, INT);
                obj->decvref(emitter);
                cls->decvref(emitter);
                flags->decvref(emitter);

                llvm::Value* v = emitter.createCall(exc_info, g.funcs.isinstance,
                                                    { converted_obj->getValue(), converted_cls->getValue(),
                                                      converted_flags->getValue() }).getInstruction();
                assert(v->getType() == g.i1);

                return new ConcreteCompilerVariable(BOOL, v, true);
            }
            case AST_LangPrimitive::LANDINGPAD: {
                // llvm::Function* _personality_func = g.stdlib_module->getFunction("__py_personality_v0");
                llvm::Function* _personality_func = g.stdlib_module->getFunction("__gxx_personality_v0");
                assert(_personality_func);
                llvm::Value* personality_func = g.cur_module->getOrInsertFunction(_personality_func->getName(),
                                                                                  _personality_func->getFunctionType());
                assert(personality_func);
                llvm::LandingPadInst* landing_pad = emitter.getBuilder()->CreateLandingPad(
                    llvm::StructType::create(std::vector<llvm::Type*>{ g.i8_ptr, g.i64 }), personality_func, 1);
                landing_pad->addClause(embedConstantPtr(NULL, g.i8_ptr));

                llvm::Value* exc_pointer = emitter.getBuilder()->CreateExtractValue(landing_pad, { 0 });

                llvm::Value* exc_obj;
                if (irstate->getEffortLevel() != EffortLevel::INTERPRETED) {
                    llvm::Value* exc_obj_pointer
                        = emitter.getBuilder()->CreateCall(g.funcs.__cxa_begin_catch, exc_pointer);
                    llvm::Value* exc_obj_pointer_casted
                        = emitter.getBuilder()->CreateBitCast(exc_obj_pointer, g.llvm_value_type_ptr->getPointerTo());
                    exc_obj = emitter.getBuilder()->CreateLoad(exc_obj_pointer_casted);
                    emitter.getBuilder()->CreateCall(g.funcs.__cxa_end_catch);
                } else {
                    // The interpreter can't really support the full C++ exception handling model since it's
                    // itself written in C++.  Let's make it easier for the interpreter and use a simpler interface:
                    exc_obj = emitter.getBuilder()->CreateBitCast(exc_pointer, g.llvm_value_type_ptr);
                }
                return new ConcreteCompilerVariable(UNKNOWN, exc_obj, true);
            }
            default:
                RELEASE_ASSERT(0, "%d", node->opcode);
        }
    }

    enum BinExpType {
        AugBinOp,
        BinOp,
        Compare,
    };
    CompilerVariable* _evalBinExp(AST* node, CompilerVariable* left, CompilerVariable* right, AST_TYPE::AST_TYPE type,
                                  BinExpType exp_type, ExcInfo exc_info) {
        assert(state != PARTIAL);

        assert(left);
        assert(right);

        if (left->getType() == INT && right->getType() == INT) {
            ConcreteCompilerVariable* converted_left = left->makeConverted(emitter, INT);
            ConcreteCompilerVariable* converted_right = right->makeConverted(emitter, INT);
            llvm::Value* v;
            if (type == AST_TYPE::Mod) {
                v = emitter.createCall2(exc_info, g.funcs.mod_i64_i64, converted_left->getValue(),
                                        converted_right->getValue()).getInstruction();
            } else if (type == AST_TYPE::Div || type == AST_TYPE::FloorDiv) {
                v = emitter.createCall2(exc_info, g.funcs.div_i64_i64, converted_left->getValue(),
                                        converted_right->getValue()).getInstruction();
            } else if (type == AST_TYPE::Pow) {
                v = emitter.createCall2(exc_info, g.funcs.pow_i64_i64, converted_left->getValue(),
                                        converted_right->getValue()).getInstruction();
            } else if (exp_type == BinOp || exp_type == AugBinOp) {
                llvm::Instruction::BinaryOps binopcode;
                switch (type) {
                    case AST_TYPE::Add:
                        binopcode = llvm::Instruction::Add;
                        break;
                    case AST_TYPE::BitAnd:
                        binopcode = llvm::Instruction::And;
                        break;
                    case AST_TYPE::BitOr:
                        binopcode = llvm::Instruction::Or;
                        break;
                    case AST_TYPE::BitXor:
                        binopcode = llvm::Instruction::Xor;
                        break;
                    case AST_TYPE::LShift:
                        binopcode = llvm::Instruction::Shl;
                        break;
                    case AST_TYPE::RShift:
                        binopcode = llvm::Instruction::AShr;
                        break;
                    case AST_TYPE::Mult:
                        binopcode = llvm::Instruction::Mul;
                        break;
                    case AST_TYPE::Sub:
                        binopcode = llvm::Instruction::Sub;
                        break;
                    default:
                        ASSERT(0, "%s", getOpName(type).c_str());
                        abort();
                        break;
                }
                v = emitter.getBuilder()->CreateBinOp(binopcode, converted_left->getValue(),
                                                      converted_right->getValue());
            } else {
                assert(exp_type == Compare);
                llvm::CmpInst::Predicate cmp_pred;
                switch (type) {
                    case AST_TYPE::Eq:
                    case AST_TYPE::Is:
                        cmp_pred = llvm::CmpInst::ICMP_EQ;
                        break;
                    case AST_TYPE::Lt:
                        cmp_pred = llvm::CmpInst::ICMP_SLT;
                        break;
                    case AST_TYPE::LtE:
                        cmp_pred = llvm::CmpInst::ICMP_SLE;
                        break;
                    case AST_TYPE::Gt:
                        cmp_pred = llvm::CmpInst::ICMP_SGT;
                        break;
                    case AST_TYPE::GtE:
                        cmp_pred = llvm::CmpInst::ICMP_SGE;
                        break;
                    case AST_TYPE::NotEq:
                    case AST_TYPE::IsNot:
                        cmp_pred = llvm::CmpInst::ICMP_NE;
                        break;
                    default:
                        ASSERT(0, "%s", getOpName(type).c_str());
                        abort();
                        break;
                }
                v = emitter.getBuilder()->CreateICmp(cmp_pred, converted_left->getValue(), converted_right->getValue());
            }
            converted_left->decvref(emitter);
            converted_right->decvref(emitter);
            assert(v->getType() == g.i64 || v->getType() == g.i1);
            return new ConcreteCompilerVariable(v->getType() == g.i64 ? INT : BOOL, v, true);
        }

        if (left->getType() == FLOAT && (right->getType() == FLOAT || right->getType() == INT)) {
            ConcreteCompilerVariable* converted_left = left->makeConverted(emitter, FLOAT);

            ConcreteCompilerVariable* converted_right;
            if (right->getType() == FLOAT) {
                converted_right = right->makeConverted(emitter, FLOAT);
            } else {
                converted_right = right->makeConverted(emitter, INT);
                llvm::Value* conv = emitter.getBuilder()->CreateSIToFP(converted_right->getValue(), g.double_);
                converted_right->decvref(emitter);
                converted_right = new ConcreteCompilerVariable(FLOAT, conv, true);
            }
            llvm::Value* v;
            bool succeeded = true;
            if (type == AST_TYPE::Mod) {
                v = emitter.createCall2(exc_info, g.funcs.mod_float_float, converted_left->getValue(),
                                        converted_right->getValue()).getInstruction();
            } else if (type == AST_TYPE::Div || type == AST_TYPE::FloorDiv) {
                v = emitter.createCall2(exc_info, g.funcs.div_float_float, converted_left->getValue(),
                                        converted_right->getValue()).getInstruction();
            } else if (type == AST_TYPE::Pow) {
                v = emitter.createCall2(exc_info, g.funcs.pow_float_float, converted_left->getValue(),
                                        converted_right->getValue()).getInstruction();
            } else if (exp_type == BinOp || exp_type == AugBinOp) {
                llvm::Instruction::BinaryOps binopcode;
                switch (type) {
                    case AST_TYPE::Add:
                        binopcode = llvm::Instruction::FAdd;
                        break;
                    case AST_TYPE::Mult:
                        binopcode = llvm::Instruction::FMul;
                        break;
                    case AST_TYPE::Sub:
                        binopcode = llvm::Instruction::FSub;
                        break;
                    case AST_TYPE::BitAnd:
                    case AST_TYPE::BitOr:
                    case AST_TYPE::BitXor:
                    case AST_TYPE::LShift:
                    case AST_TYPE::RShift:
                        succeeded = false;
                        break;
                    default:
                        ASSERT(0, "%s", getOpName(type).c_str());
                        abort();
                        break;
                }

                if (succeeded) {
                    v = emitter.getBuilder()->CreateBinOp(binopcode, converted_left->getValue(),
                                                          converted_right->getValue());
                }
            } else {
                assert(exp_type == Compare);
                llvm::CmpInst::Predicate cmp_pred;
                switch (type) {
                    case AST_TYPE::Eq:
                    case AST_TYPE::Is:
                        cmp_pred = llvm::CmpInst::FCMP_OEQ;
                        break;
                    case AST_TYPE::Lt:
                        cmp_pred = llvm::CmpInst::FCMP_OLT;
                        break;
                    case AST_TYPE::LtE:
                        cmp_pred = llvm::CmpInst::FCMP_OLE;
                        break;
                    case AST_TYPE::Gt:
                        cmp_pred = llvm::CmpInst::FCMP_OGT;
                        break;
                    case AST_TYPE::GtE:
                        cmp_pred = llvm::CmpInst::FCMP_OGE;
                        break;
                    case AST_TYPE::NotEq:
                    case AST_TYPE::IsNot:
                        cmp_pred = llvm::CmpInst::FCMP_UNE;
                        break;
                    default:
                        ASSERT(0, "%s", getOpName(type).c_str());
                        abort();
                        break;
                }
                v = emitter.getBuilder()->CreateFCmp(cmp_pred, converted_left->getValue(), converted_right->getValue());
            }
            converted_left->decvref(emitter);
            converted_right->decvref(emitter);

            if (succeeded) {
                assert(v->getType() == g.double_ || v->getType() == g.i1);
                return new ConcreteCompilerVariable(v->getType() == g.double_ ? FLOAT : BOOL, v, true);
            }
        }
        // ASSERT(left->getType() == left->getBoxType() || right->getType() == right->getBoxType(), "%s %s",
        // left->getType()->debugName().c_str(), right->getType()->debugName().c_str());

        ConcreteCompilerVariable* boxed_left = left->makeConverted(emitter, left->getBoxType());
        ConcreteCompilerVariable* boxed_right = right->makeConverted(emitter, right->getBoxType());

        llvm::Value* rtn;
        bool do_patchpoint = ENABLE_ICBINEXPS && (irstate->getEffortLevel() != EffortLevel::INTERPRETED);

        llvm::Value* rt_func;
        void* rt_func_addr;
        if (exp_type == BinOp) {
            rt_func = g.funcs.binop;
            rt_func_addr = (void*)binop;
        } else if (exp_type == AugBinOp) {
            rt_func = g.funcs.augbinop;
            rt_func_addr = (void*)augbinop;
        } else {
            rt_func = g.funcs.compare;
            rt_func_addr = (void*)compare;
        }

        if (do_patchpoint) {
            PatchpointSetupInfo* pp = patchpoints::createBinexpPatchpoint(
                emitter.currentFunction(), getOpInfoForNode(node, exc_info).getTypeRecorder());

            std::vector<llvm::Value*> llvm_args;
            llvm_args.push_back(boxed_left->getValue());
            llvm_args.push_back(boxed_right->getValue());
            llvm_args.push_back(getConstantInt(type, g.i32));

            llvm::Value* uncasted = emitter.createPatchpoint(pp, rt_func_addr, llvm_args, exc_info).getInstruction();
            rtn = emitter.getBuilder()->CreateIntToPtr(uncasted, g.llvm_value_type_ptr);
        } else {
            rtn = emitter.createCall3(exc_info, rt_func, boxed_left->getValue(), boxed_right->getValue(),
                                      getConstantInt(type, g.i32)).getInstruction();
        }

        boxed_left->decvref(emitter);
        boxed_right->decvref(emitter);

        if (type == AST_TYPE::In || type == AST_TYPE::NotIn || type == AST_TYPE::Is || type == AST_TYPE::IsNot) {
            return unboxVar(BOXED_BOOL, rtn, true);
        }

        return new ConcreteCompilerVariable(UNKNOWN, rtn, true);
    }

    CompilerVariable* evalBinOp(AST_BinOp* node, ExcInfo exc_info) {
        assert(state != PARTIAL);

        CompilerVariable* left = evalExpr(node->left, exc_info);
        CompilerVariable* right = evalExpr(node->right, exc_info);

        assert(node->op_type != AST_TYPE::Is && node->op_type != AST_TYPE::IsNot && "not tested yet");

        CompilerVariable* rtn = this->_evalBinExp(node, left, right, node->op_type, BinOp, exc_info);
        left->decvref(emitter);
        right->decvref(emitter);
        return rtn;
    }

    CompilerVariable* evalAugBinOp(AST_AugBinOp* node, ExcInfo exc_info) {
        assert(state != PARTIAL);

        CompilerVariable* left = evalExpr(node->left, exc_info);
        CompilerVariable* right = evalExpr(node->right, exc_info);

        assert(node->op_type != AST_TYPE::Is && node->op_type != AST_TYPE::IsNot && "not tested yet");

        CompilerVariable* rtn = this->_evalBinExp(node, left, right, node->op_type, AugBinOp, exc_info);
        left->decvref(emitter);
        right->decvref(emitter);
        return rtn;
    }

    CompilerVariable* evalCompare(AST_Compare* node, ExcInfo exc_info) {
        assert(state != PARTIAL);

        RELEASE_ASSERT(node->ops.size() == 1, "");

        CompilerVariable* left = evalExpr(node->left, exc_info);
        CompilerVariable* right = evalExpr(node->comparators[0], exc_info);

        assert(left);
        assert(right);

        CompilerVariable* rtn = _evalBinExp(node, left, right, node->ops[0], Compare, exc_info);
        left->decvref(emitter);
        right->decvref(emitter);
        return rtn;
    }

    CompilerVariable* evalCall(AST_Call* node, ExcInfo exc_info) {
        assert(state != PARTIAL);

        bool is_callattr;
        bool callattr_clsonly = false;
        std::string* attr = NULL;
        CompilerVariable* func;
        if (node->func->type == AST_TYPE::Attribute) {
            is_callattr = true;
            callattr_clsonly = false;
            AST_Attribute* attr_ast = ast_cast<AST_Attribute>(node->func);
            func = evalExpr(attr_ast->value, exc_info);
            attr = &attr_ast->attr;
        } else if (node->func->type == AST_TYPE::ClsAttribute) {
            is_callattr = true;
            callattr_clsonly = true;
            AST_ClsAttribute* attr_ast = ast_cast<AST_ClsAttribute>(node->func);
            func = evalExpr(attr_ast->value, exc_info);
            attr = &attr_ast->attr;
        } else {
            is_callattr = false;
            func = evalExpr(node->func, exc_info);
        }

        std::vector<CompilerVariable*> args;
        std::vector<const std::string*>* keyword_names;
        if (node->keywords.size()) {
            keyword_names = getKeywordNameStorage(node);

            // Only add the keywords to the array the first time, since
            // the later times we will hit the cache which will have the
            // keyword names already populated:
            if (!keyword_names->size()) {
                for (auto kw : node->keywords) {
                    keyword_names->push_back(&kw->arg);
                }
            }
        } else {
            keyword_names = NULL;
        }

        for (int i = 0; i < node->args.size(); i++) {
            CompilerVariable* a = evalExpr(node->args[i], exc_info);
            args.push_back(a);
        }

        for (int i = 0; i < node->keywords.size(); i++) {
            CompilerVariable* a = evalExpr(node->keywords[i]->value, exc_info);
            args.push_back(a);
        }

        if (node->starargs)
            args.push_back(evalExpr(node->starargs, exc_info));
        if (node->kwargs)
            args.push_back(evalExpr(node->kwargs, exc_info));

        struct ArgPassSpec argspec(node->args.size(), node->keywords.size(), node->starargs != NULL,
                                   node->kwargs != NULL);


        // if (VERBOSITY("irgen") >= 1)
        //_addAnnotation("before_call");

        CompilerVariable* rtn;
        if (is_callattr) {
            rtn = func->callattr(emitter, getOpInfoForNode(node, exc_info), attr, callattr_clsonly, argspec, args,
                                 keyword_names);
        } else {
            rtn = func->call(emitter, getOpInfoForNode(node, exc_info), argspec, args, keyword_names);
        }

        func->decvref(emitter);
        for (int i = 0; i < args.size(); i++) {
            args[i]->decvref(emitter);
        }

        return rtn;
    }

    CompilerVariable* evalDict(AST_Dict* node, ExcInfo exc_info) {
        assert(state != PARTIAL);

        llvm::Value* v = emitter.getBuilder()->CreateCall(g.funcs.createDict);
        ConcreteCompilerVariable* rtn = new ConcreteCompilerVariable(DICT, v, true);
        if (node->keys.size()) {
            static const std::string setitem_str("__setitem__");
            CompilerVariable* setitem = rtn->getattr(emitter, getEmptyOpInfo(exc_info), &setitem_str, true);
            for (int i = 0; i < node->keys.size(); i++) {
                CompilerVariable* key = evalExpr(node->keys[i], exc_info);
                CompilerVariable* value = evalExpr(node->values[i], exc_info);
                assert(key);
                assert(value);

                std::vector<CompilerVariable*> args;
                args.push_back(key);
                args.push_back(value);
                // TODO could use the internal _listAppend function to avoid incref/decref'ing None
                CompilerVariable* rtn = setitem->call(emitter, getEmptyOpInfo(exc_info), ArgPassSpec(2), args, NULL);
                rtn->decvref(emitter);

                key->decvref(emitter);
                value->decvref(emitter);
            }
            setitem->decvref(emitter);
        }
        return rtn;
    }

    void _addAnnotation(const char* message) {
        llvm::Instruction* inst = emitter.getBuilder()->CreateCall(
            llvm::Intrinsic::getDeclaration(g.cur_module, llvm::Intrinsic::donothing));
        llvm::Value* md_vals[] = { getConstantInt(0) };
        llvm::MDNode* mdnode = llvm::MDNode::get(g.context, md_vals);
        inst->setMetadata(message, mdnode);
    }

    CompilerVariable* evalIndex(AST_Index* node, ExcInfo exc_info) {
        assert(state != PARTIAL);

        return evalExpr(node->value, exc_info);
    }

    CompilerVariable* evalLambda(AST_Lambda* node, ExcInfo exc_info) {
        assert(state != PARTIAL);

        AST_Return* expr = new AST_Return();
        expr->value = node->body;

        SourceInfo* si = new SourceInfo(irstate->getSourceInfo()->parent_module, irstate->getSourceInfo()->scoping,
                                        node, { expr });
        CLFunction* cl = new CLFunction(node->args->args.size(), node->args->defaults.size(), node->args->vararg.size(),
                                        node->args->kwarg.size(), si);
        CompilerVariable* func = makeFunction(emitter, cl, NULL);
        ConcreteCompilerVariable* converted = func->makeConverted(emitter, func->getBoxType());
        func->decvref(emitter);

        return converted;
    }


    CompilerVariable* evalList(AST_List* node, ExcInfo exc_info) {
        assert(state != PARTIAL);

        std::vector<CompilerVariable*> elts;
        for (int i = 0; i < node->elts.size(); i++) {
            CompilerVariable* value = evalExpr(node->elts[i], exc_info);
            elts.push_back(value);
        }

        llvm::Value* v = emitter.getBuilder()->CreateCall(g.funcs.createList);
        ConcreteCompilerVariable* rtn = new ConcreteCompilerVariable(LIST, v, true);

        llvm::Value* f = g.funcs.listAppendInternal;
        llvm::Value* bitcast = emitter.getBuilder()->CreateBitCast(
            v, *llvm::cast<llvm::FunctionType>(llvm::cast<llvm::PointerType>(f->getType())->getElementType())
                    ->param_begin());

        for (int i = 0; i < node->elts.size(); i++) {
            CompilerVariable* elt = elts[i];
            ConcreteCompilerVariable* converted = elt->makeConverted(emitter, elt->getBoxType());
            elt->decvref(emitter);

            emitter.createCall2(exc_info, f, bitcast, converted->getValue());
            converted->decvref(emitter);
        }
        return rtn;
    }

    CompilerVariable* getNone() {
        ConcreteCompilerVariable* v = new ConcreteCompilerVariable(
            typeFromClass(none_cls), embedConstantPtr(None, g.llvm_value_type_ptr), false);
        return v;
    }

    CompilerVariable* evalName(AST_Name* node, ExcInfo exc_info) {
        assert(state != PARTIAL);

        auto scope_info = irstate->getScopeInfo();

        if (scope_info->refersToGlobal(node->id)) {
            if (1) {
                // Method 1: calls into the runtime getGlobal(), which handles things like falling back to builtins
                // or raising the correct error message.
                bool do_patchpoint = ENABLE_ICGETGLOBALS && (irstate->getEffortLevel() != EffortLevel::INTERPRETED);
                if (do_patchpoint) {
                    PatchpointSetupInfo* pp = patchpoints::createGetGlobalPatchpoint(
                        emitter.currentFunction(), getOpInfoForNode(node, exc_info).getTypeRecorder());

                    std::vector<llvm::Value*> llvm_args;
                    llvm_args.push_back(
                        embedConstantPtr(irstate->getSourceInfo()->parent_module, g.llvm_module_type_ptr));
                    llvm_args.push_back(embedConstantPtr(&node->id, g.llvm_str_type_ptr));

                    llvm::Value* uncasted
                        = emitter.createPatchpoint(pp, (void*)pyston::getGlobal, llvm_args, exc_info).getInstruction();
                    llvm::Value* r = emitter.getBuilder()->CreateIntToPtr(uncasted, g.llvm_value_type_ptr);
                    return new ConcreteCompilerVariable(UNKNOWN, r, true);
                } else {
                    llvm::Value* r
                        = emitter.createCall2(
                                      exc_info, g.funcs.getGlobal,
                                      embedConstantPtr(irstate->getSourceInfo()->parent_module, g.llvm_module_type_ptr),
                                      embedConstantPtr(&node->id, g.llvm_str_type_ptr)).getInstruction();
                    return new ConcreteCompilerVariable(UNKNOWN, r, true);
                }
            } else {
                // Method 2 [testing-only]: (ab)uses existing getattr patchpoints and just calls module.getattr()
                // This option exists for performance testing because method 1 does not currently use patchpoints.
                ConcreteCompilerVariable* mod = new ConcreteCompilerVariable(
                    MODULE, embedConstantPtr(irstate->getSourceInfo()->parent_module, g.llvm_value_type_ptr), false);
                CompilerVariable* attr = mod->getattr(emitter, getOpInfoForNode(node, exc_info), &node->id, false);
                mod->decvref(emitter);
                return attr;
            }
        } else if (scope_info->refersToClosure(node->id)) {
            assert(scope_info->takesClosure());

            CompilerVariable* closure = _getFake(PASSED_CLOSURE_NAME, false);
            assert(closure);

            return closure->getattr(emitter, getEmptyOpInfo(exc_info), &node->id, false);
        } else {
            if (symbol_table.find(node->id) == symbol_table.end()) {
                // TODO should mark as DEAD here, though we won't end up setting all the names appropriately
                // state = DEAD;
                llvm::CallSite call = emitter.createCall2(exc_info, g.funcs.assertNameDefined, getConstantInt(0, g.i1),
                                                          getStringConstantPtr(node->id + '\0'));
                call.setDoesNotReturn();
                return undefVariable();
            }

            std::string defined_name = _getFakeName("is_defined", node->id.c_str());
            ConcreteCompilerVariable* is_defined = static_cast<ConcreteCompilerVariable*>(_popFake(defined_name, true));
            if (is_defined) {
                emitter.createCall2(exc_info, g.funcs.assertNameDefined, is_defined->getValue(),
                                    getStringConstantPtr(node->id + '\0'));
            }

            CompilerVariable* rtn = symbol_table[node->id];
            rtn->incvref();
            return rtn;
        }
    }

    CompilerVariable* evalNum(AST_Num* node, ExcInfo exc_info) {
        assert(state != PARTIAL);

        if (node->num_type == AST_Num::INT)
            return makeInt(node->n_int);
        else if (node->num_type == AST_Num::FLOAT)
            return makeFloat(node->n_float);
        else
            RELEASE_ASSERT(0, "");
    }

    CompilerVariable* evalRepr(AST_Repr* node, ExcInfo exc_info) {
        assert(state != PARTIAL);

        CompilerVariable* var = evalExpr(node->value, exc_info);
        ConcreteCompilerVariable* cvar = var->makeConverted(emitter, var->getBoxType());
        var->decvref(emitter);

        std::vector<llvm::Value*> args{ cvar->getValue() };
        llvm::Value* rtn = emitter.createCall(exc_info, g.funcs.repr, args).getInstruction();
        cvar->decvref(emitter);

        return new ConcreteCompilerVariable(STR, rtn, true);
    }

    CompilerVariable* evalSlice(AST_Slice* node, ExcInfo exc_info) {
        assert(state != PARTIAL);

        CompilerVariable* start, *stop, *step;
        start = node->lower ? evalExpr(node->lower, exc_info) : getNone();
        stop = node->upper ? evalExpr(node->upper, exc_info) : getNone();
        step = node->step ? evalExpr(node->step, exc_info) : getNone();

        ConcreteCompilerVariable* cstart, *cstop, *cstep;
        cstart = start->makeConverted(emitter, start->getBoxType());
        cstop = stop->makeConverted(emitter, stop->getBoxType());
        cstep = step->makeConverted(emitter, step->getBoxType());
        start->decvref(emitter);
        stop->decvref(emitter);
        step->decvref(emitter);

        std::vector<llvm::Value*> args;
        args.push_back(cstart->getValue());
        args.push_back(cstop->getValue());
        args.push_back(cstep->getValue());
        llvm::Value* rtn = emitter.getBuilder()->CreateCall(g.funcs.createSlice, args);

        cstart->decvref(emitter);
        cstop->decvref(emitter);
        cstep->decvref(emitter);
        return new ConcreteCompilerVariable(SLICE, rtn, true);
    }

    CompilerVariable* evalStr(AST_Str* node, ExcInfo exc_info) {
        assert(state != PARTIAL);

        return makeStr(&node->s);
    }

    CompilerVariable* evalSubscript(AST_Subscript* node, ExcInfo exc_info) {
        assert(state != PARTIAL);

        CompilerVariable* value = evalExpr(node->value, exc_info);
        CompilerVariable* slice = evalExpr(node->slice, exc_info);

        CompilerVariable* rtn = value->getitem(emitter, getOpInfoForNode(node, exc_info), slice);
        value->decvref(emitter);
        slice->decvref(emitter);
        return rtn;
    }

    CompilerVariable* evalTuple(AST_Tuple* node, ExcInfo exc_info) {
        assert(state != PARTIAL);

        std::vector<CompilerVariable*> elts;
        for (int i = 0; i < node->elts.size(); i++) {
            CompilerVariable* value = evalExpr(node->elts[i], exc_info);
            elts.push_back(value);
        }

        // TODO makeTuple should probably just transfer the vref, but I want to keep things consistent
        CompilerVariable* rtn = makeTuple(elts);
        for (int i = 0; i < node->elts.size(); i++) {
            elts[i]->decvref(emitter);
        }
        return rtn;
    }

    CompilerVariable* evalUnaryOp(AST_UnaryOp* node, ExcInfo exc_info) {
        assert(state != PARTIAL);

        CompilerVariable* operand = evalExpr(node->operand, exc_info);

        if (node->op_type == AST_TYPE::Not) {
            ConcreteCompilerVariable* rtn = operand->nonzero(emitter, getOpInfoForNode(node, exc_info));
            operand->decvref(emitter);

            llvm::Value* v = rtn->getValue();
            assert(v->getType() == g.i1);
            llvm::Value* negated = emitter.getBuilder()->CreateNot(v);
            rtn->decvref(emitter);
            return new ConcreteCompilerVariable(BOOL, negated, true);
        } else {
            // TODO These are pretty inefficient, but luckily I don't think they're used that often:
            ConcreteCompilerVariable* converted = operand->makeConverted(emitter, operand->getBoxType());
            operand->decvref(emitter);

            llvm::Value* rtn = emitter.createCall2(exc_info, g.funcs.unaryop, converted->getValue(),
                                                   getConstantInt(node->op_type, g.i32)).getInstruction();
            converted->decvref(emitter);

            return new ConcreteCompilerVariable(UNKNOWN, rtn, true);
        }
    }

    ConcreteCompilerVariable* unboxVar(ConcreteCompilerType* t, llvm::Value* v, bool grabbed) {
        assert(state != PARTIAL);

        if (t == BOXED_INT) {
            llvm::Value* unboxed = emitter.getBuilder()->CreateCall(g.funcs.unboxInt, v);
            ConcreteCompilerVariable* rtn = new ConcreteCompilerVariable(INT, unboxed, true);
            return rtn;
        }
        if (t == BOXED_FLOAT) {
            llvm::Value* unboxed = emitter.getBuilder()->CreateCall(g.funcs.unboxFloat, v);
            ConcreteCompilerVariable* rtn = new ConcreteCompilerVariable(FLOAT, unboxed, true);
            return rtn;
        }
        if (t == BOXED_BOOL) {
            llvm::Value* unboxed = emitter.getBuilder()->CreateCall(g.funcs.unboxBool, v);
            ConcreteCompilerVariable* rtn = new ConcreteCompilerVariable(BOOL, unboxed, true);
            return rtn;
        }
        return new ConcreteCompilerVariable(t, v, grabbed);
    }

    CompilerVariable* evalExpr(AST_expr* node, ExcInfo exc_info) {
        // printf("%d expr: %d\n", node->type, node->lineno);
        if (node->lineno) {
            emitter.getBuilder()->SetCurrentDebugLocation(
                llvm::DebugLoc::get(node->lineno, 0, irstate->getFuncDbgInfo()));
        }

        CompilerVariable* rtn = NULL;
        if (state != PARTIAL) {
            switch (node->type) {
                case AST_TYPE::Attribute:
                    rtn = evalAttribute(ast_cast<AST_Attribute>(node), exc_info);
                    break;
                case AST_TYPE::AugBinOp:
                    rtn = evalAugBinOp(ast_cast<AST_AugBinOp>(node), exc_info);
                    break;
                case AST_TYPE::BinOp:
                    rtn = evalBinOp(ast_cast<AST_BinOp>(node), exc_info);
                    break;
                case AST_TYPE::Call:
                    rtn = evalCall(ast_cast<AST_Call>(node), exc_info);
                    break;
                case AST_TYPE::Compare:
                    rtn = evalCompare(ast_cast<AST_Compare>(node), exc_info);
                    break;
                case AST_TYPE::Dict:
                    rtn = evalDict(ast_cast<AST_Dict>(node), exc_info);
                    break;
                case AST_TYPE::Index:
                    rtn = evalIndex(ast_cast<AST_Index>(node), exc_info);
                    break;
                case AST_TYPE::Lambda:
                    rtn = evalLambda(ast_cast<AST_Lambda>(node), exc_info);
                    break;
                case AST_TYPE::List:
                    rtn = evalList(ast_cast<AST_List>(node), exc_info);
                    break;
                case AST_TYPE::Name:
                    rtn = evalName(ast_cast<AST_Name>(node), exc_info);
                    break;
                case AST_TYPE::Num:
                    rtn = evalNum(ast_cast<AST_Num>(node), exc_info);
                    break;
                case AST_TYPE::Repr:
                    rtn = evalRepr(ast_cast<AST_Repr>(node), exc_info);
                    break;
                case AST_TYPE::Slice:
                    rtn = evalSlice(ast_cast<AST_Slice>(node), exc_info);
                    break;
                case AST_TYPE::Str:
                    rtn = evalStr(ast_cast<AST_Str>(node), exc_info);
                    break;
                case AST_TYPE::Subscript:
                    rtn = evalSubscript(ast_cast<AST_Subscript>(node), exc_info);
                    break;
                case AST_TYPE::Tuple:
                    rtn = evalTuple(ast_cast<AST_Tuple>(node), exc_info);
                    break;
                case AST_TYPE::UnaryOp:
                    rtn = evalUnaryOp(ast_cast<AST_UnaryOp>(node), exc_info);
                    break;
                case AST_TYPE::ClsAttribute:
                    rtn = evalClsAttribute(ast_cast<AST_ClsAttribute>(node), exc_info);
                    break;
                case AST_TYPE::LangPrimitive:
                    rtn = evalLangPrimitive(ast_cast<AST_LangPrimitive>(node), exc_info);
                    break;
                default:
                    printf("Unhandled expr type: %d (irgenerator.cpp:" STRINGIFY(__LINE__) ")\n", node->type);
                    exit(1);
            }

            assert(rtn);

            // Out-guarding:
            BoxedClass* speculated_class = types->speculatedExprClass(node);
            if (speculated_class != NULL) {
                assert(rtn);

                ConcreteCompilerType* speculated_type = typeFromClass(speculated_class);
                if (VERBOSITY("irgen") >= 1) {
                    printf("Speculating that %s is actually %s, at ", rtn->getConcreteType()->debugName().c_str(),
                           speculated_type->debugName().c_str());
                    PrintVisitor printer;
                    node->accept(&printer);
                    printf("\n");
                }

                // That's not really a speculation.... could potentially handle this here, but
                // I think it's better to just not generate bad speculations:
                assert(!rtn->canConvertTo(speculated_type));

                ConcreteCompilerVariable* old_rtn = rtn->makeConverted(emitter, UNKNOWN);
                rtn->decvref(emitter);

                llvm::Value* guard_check = old_rtn->makeClassCheck(emitter, speculated_class);
                assert(guard_check->getType() == g.i1);
                createExprTypeGuard(guard_check, node, old_rtn);

                rtn = unboxVar(speculated_type, old_rtn->getValue(), true);
            }
        }

        // In-guarding:
        GuardList::ExprTypeGuard* guard = in_guards.getNodeTypeGuard(node);
        if (guard != NULL) {
            if (VERBOSITY("irgen") >= 1) {
                printf("merging guard after ");
                PrintVisitor printer;
                node->accept(&printer);
                printf("; is_partial=%d\n", state == PARTIAL);
            }

            if (state == PARTIAL) {
                guard->branch->setSuccessor(1, curblock);
                symbol_table = SymbolTable(guard->st);
                assert(guard->val);
                state = RUNNING;

                return guard->val;
            } else {
                assert(state == RUNNING);
                compareKeyset(&symbol_table, &guard->st);

                assert(symbol_table.size() == guard->st.size());
                llvm::BasicBlock* ramp_block
                    = llvm::BasicBlock::Create(g.context, "deopt_ramp", irstate->getLLVMFunction());
                llvm::BasicBlock* join_block
                    = llvm::BasicBlock::Create(g.context, "deopt_join", irstate->getLLVMFunction());
                SymbolTable joined_st;
                for (const auto& p : guard->st) {
                    // if (VERBOSITY("irgen") >= 1) printf("merging %s\n", p.first.c_str());
                    CompilerVariable* curval = symbol_table[p.first];
                    // I'm not sure this is necessary or even correct:
                    // ASSERT(curval->getVrefs() == p.second->getVrefs(), "%s %d %d", p.first.c_str(),
                    // curval->getVrefs(), p.second->getVrefs());

                    ConcreteCompilerType* merged_type = curval->getConcreteType();

                    emitter.getBuilder()->SetInsertPoint(ramp_block);
                    ConcreteCompilerVariable* converted1 = p.second->makeConverted(emitter, merged_type);
                    p.second->decvref(emitter); // for makeconverted
                    // guard->st[p.first] = converted;
                    // p.second->decvref(emitter); // for the replaced version

                    emitter.getBuilder()->SetInsertPoint(curblock);
                    ConcreteCompilerVariable* converted2 = curval->makeConverted(emitter, merged_type);
                    curval->decvref(emitter); // for makeconverted
                    // symbol_table[p.first] = converted;
                    // curval->decvref(emitter); // for the replaced version

                    if (converted1->getValue() == converted2->getValue()) {
                        joined_st[p.first] = new ConcreteCompilerVariable(merged_type, converted1->getValue(), true);
                    } else {
                        emitter.getBuilder()->SetInsertPoint(join_block);
                        llvm::PHINode* phi = emitter.getBuilder()->CreatePHI(merged_type->llvmType(), 2, p.first);
                        phi->addIncoming(converted1->getValue(), ramp_block);
                        phi->addIncoming(converted2->getValue(), curblock);
                        joined_st[p.first] = new ConcreteCompilerVariable(merged_type, phi, true);
                    }

                    // TODO free dead Variable objects!
                }
                symbol_table = joined_st;

                emitter.getBuilder()->SetInsertPoint(curblock);
                emitter.getBuilder()->CreateBr(join_block);

                emitter.getBuilder()->SetInsertPoint(ramp_block);
                emitter.getBuilder()->CreateBr(join_block);

                guard->branch->setSuccessor(1, ramp_block);

                {
                    ConcreteCompilerType* this_merged_type = rtn->getConcreteType();

                    emitter.getBuilder()->SetInsertPoint(ramp_block);
                    ConcreteCompilerVariable* converted_guard_rtn
                        = guard->val->makeConverted(emitter, this_merged_type);
                    guard->val->decvref(emitter);

                    emitter.getBuilder()->SetInsertPoint(curblock);
                    ConcreteCompilerVariable* converted_rtn = rtn->makeConverted(emitter, this_merged_type);
                    rtn->decvref(emitter);

                    emitter.getBuilder()->SetInsertPoint(join_block);
                    llvm::PHINode* this_phi = emitter.getBuilder()->CreatePHI(this_merged_type->llvmType(), 2);
                    this_phi->addIncoming(converted_rtn->getValue(), curblock);
                    this_phi->addIncoming(converted_guard_rtn->getValue(), ramp_block);
                    rtn = new ConcreteCompilerVariable(this_merged_type, this_phi, true);

                    // TODO free dead Variable objects!
                }

                curblock = join_block;
                emitter.getBuilder()->SetInsertPoint(curblock);
            }
        }

        assert(rtn || state == PARTIAL);

        return rtn;
    }

    static std::string _getFakeName(const char* prefix, const char* token) {
        char buf[40];
        snprintf(buf, 40, "!%s_%s", prefix, token);
        return std::string(buf);
    }
    void _setFake(std::string name, CompilerVariable* val) {
        assert(name[0] == '!');
        CompilerVariable*& cur = symbol_table[name];
        assert(cur == NULL);
        cur = val;
    }
    CompilerVariable* _clearFake(std::string name) {
        assert(name[0] == '!');
        CompilerVariable* rtn = symbol_table[name];
        assert(rtn == NULL);
        symbol_table.erase(name);
        return rtn;
    }

    CompilerVariable* _getFake(std::string name, bool allow_missing = false) {
        assert(name[0] == '!');
        CompilerVariable* rtn = symbol_table[name];
        if (!allow_missing)
            assert(rtn != NULL);
        return rtn;
    }
    CompilerVariable* _popFake(std::string name, bool allow_missing = false) {
        CompilerVariable* rtn = _getFake(name, allow_missing);
        symbol_table.erase(name);
        return rtn;
    }

    void _doSet(const std::string& name, CompilerVariable* val, ExcInfo exc_info) {
        assert(name != "None");

        auto scope_info = irstate->getScopeInfo();
        assert(!scope_info->refersToClosure(name));

        if (scope_info->refersToGlobal(name)) {
            assert(!scope_info->saveInClosure(name));

            // TODO do something special here so that it knows to only emit a monomorphic inline cache?
            ConcreteCompilerVariable* module = new ConcreteCompilerVariable(
                MODULE, embedConstantPtr(irstate->getSourceInfo()->parent_module, g.llvm_value_type_ptr), false);
            module->setattr(emitter, getEmptyOpInfo(exc_info), &name, val);
            module->decvref(emitter);
        } else {
            CompilerVariable*& prev = symbol_table[name];
            if (prev != NULL) {
                prev->decvref(emitter);
            }
            prev = val;
            val->incvref();

            // Clear out the is_defined name since it is now definitely defined:
            assert(!startswith(name, "!is_defined"));
            std::string defined_name = _getFakeName("is_defined", name.c_str());
            _popFake(defined_name, true);

            if (scope_info->saveInClosure(name)) {
                CompilerVariable* closure = _getFake(CREATED_CLOSURE_NAME, false);
                assert(closure);

                closure->setattr(emitter, getEmptyOpInfo(ExcInfo::none()), &name, val);
            }
        }
    }

    void _doSetattr(AST_Attribute* target, CompilerVariable* val, ExcInfo exc_info) {
        assert(state != PARTIAL);
        CompilerVariable* t = evalExpr(target->value, exc_info);
        t->setattr(emitter, getEmptyOpInfo(exc_info), &target->attr, val);
        t->decvref(emitter);
    }

    void _doSetitem(AST_Subscript* target, CompilerVariable* val, ExcInfo exc_info) {
        assert(state != PARTIAL);
        CompilerVariable* tget = evalExpr(target->value, exc_info);
        CompilerVariable* slice = evalExpr(target->slice, exc_info);

        ConcreteCompilerVariable* converted_target = tget->makeConverted(emitter, tget->getBoxType());
        ConcreteCompilerVariable* converted_slice = slice->makeConverted(emitter, slice->getBoxType());
        tget->decvref(emitter);
        slice->decvref(emitter);

        ConcreteCompilerVariable* converted_val = val->makeConverted(emitter, val->getBoxType());

        // TODO add a CompilerVariable::setattr, which can (similar to getitem)
        // statically-resolve the function if possible, and only fall back to
        // patchpoints if it couldn't.
        bool do_patchpoint = ENABLE_ICSETITEMS && (irstate->getEffortLevel() != EffortLevel::INTERPRETED);
        if (do_patchpoint) {
            PatchpointSetupInfo* pp = patchpoints::createSetitemPatchpoint(emitter.currentFunction(),
                                                                           getEmptyOpInfo(exc_info).getTypeRecorder());

            std::vector<llvm::Value*> llvm_args;
            llvm_args.push_back(converted_target->getValue());
            llvm_args.push_back(converted_slice->getValue());
            llvm_args.push_back(converted_val->getValue());

            emitter.createPatchpoint(pp, (void*)pyston::setitem, llvm_args, exc_info);
        } else {
            emitter.createCall3(exc_info, g.funcs.setitem, converted_target->getValue(), converted_slice->getValue(),
                                converted_val->getValue());
        }

        converted_target->decvref(emitter);
        converted_slice->decvref(emitter);
        converted_val->decvref(emitter);
    }

    void _doUnpackTuple(AST_Tuple* target, CompilerVariable* val, ExcInfo exc_info) {
        assert(state != PARTIAL);
        int ntargets = target->elts.size();
        // TODO do type recording here?
        ConcreteCompilerVariable* len = val->len(emitter, getEmptyOpInfo(exc_info));
        emitter.createCall2(exc_info, g.funcs.checkUnpackingLength, getConstantInt(ntargets, g.i64), len->getValue());

        for (int i = 0; i < ntargets; i++) {
            CompilerVariable* unpacked = val->getitem(emitter, getEmptyOpInfo(exc_info), makeInt(i));
            _doSet(target->elts[i], unpacked, exc_info);
            unpacked->decvref(emitter);
        }
    }

    void _doSet(AST* target, CompilerVariable* val, ExcInfo exc_info) {
        assert(state != PARTIAL);
        switch (target->type) {
            case AST_TYPE::Attribute:
                _doSetattr(ast_cast<AST_Attribute>(target), val, exc_info);
                break;
            case AST_TYPE::Name:
                _doSet(ast_cast<AST_Name>(target)->id, val, exc_info);
                break;
            case AST_TYPE::Subscript:
                _doSetitem(ast_cast<AST_Subscript>(target), val, exc_info);
                break;
            case AST_TYPE::Tuple:
                _doUnpackTuple(ast_cast<AST_Tuple>(target), val, exc_info);
                break;
            default:
                ASSERT(0, "Unknown type for IRGenerator: %d", target->type);
                abort();
        }
    }

    void doAssert(AST_Assert* node, ExcInfo exc_info) {
        AST_expr* test = node->test;
        assert(test->type == AST_TYPE::Num);
        AST_Num* num = ast_cast<AST_Num>(test);
        assert(num->num_type == AST_Num::INT);
        assert(num->n_int == 0);

        std::vector<llvm::Value*> llvm_args;
        llvm_args.push_back(embedConstantPtr(irstate->getSourceInfo()->parent_module, g.llvm_module_type_ptr));

        ConcreteCompilerVariable* converted_msg = NULL;
        if (node->msg) {
            CompilerVariable* msg = evalExpr(node->msg, exc_info);
            converted_msg = msg->makeConverted(emitter, msg->getBoxType());
            msg->decvref(emitter);
            llvm_args.push_back(converted_msg->getValue());
        } else {
            llvm_args.push_back(embedConstantPtr(NULL, g.llvm_value_type_ptr));
        }
        llvm::CallSite call = emitter.createCall(exc_info, g.funcs.assertFail, llvm_args);
        call.setDoesNotReturn();
    }

    void doAssign(AST_Assign* node, ExcInfo exc_info) {
        CompilerVariable* val = evalExpr(node->value, exc_info);
        if (state == PARTIAL)
            return;

        for (int i = 0; i < node->targets.size(); i++) {
            _doSet(node->targets[i], val, exc_info);
        }
        val->decvref(emitter);
    }

    void doClassDef(AST_ClassDef* node, ExcInfo exc_info) {
        if (state == PARTIAL)
            return;

        assert(node->type == AST_TYPE::ClassDef);
        ScopeInfo* scope_info = irstate->getSourceInfo()->scoping->getScopeInfoForNode(node);
        assert(scope_info);
        assert(!scope_info->takesClosure());

        RELEASE_ASSERT(node->bases.size() == 1, "");

        CompilerVariable* base = evalExpr(node->bases[0], exc_info);
        ConcreteCompilerVariable* converted_base = base->makeConverted(emitter, base->getBoxType());
        base->decvref(emitter);

        llvm::Value* classobj
            = emitter.createCall3(exc_info, g.funcs.createUserClass, embedConstantPtr(&node->name, g.llvm_str_type_ptr),
                                  converted_base->getValue(),
                                  embedConstantPtr(irstate->getSourceInfo()->parent_module, g.llvm_module_type_ptr))
                  .getInstruction();
        ConcreteCompilerVariable* cls = new ConcreteCompilerVariable(typeFromClass(type_cls), classobj, true);

        // CompilerVariable* name = makeStr(&node->name);
        // cls->setattr(emitter, "__name__", name);
        // name->decvref(emitter);

        for (int i = 0, n = node->body.size(); i < n; i++) {
            AST_TYPE::AST_TYPE type = node->body[i]->type;
            if (type == AST_TYPE::Pass) {
                continue;
            } else if (type == AST_TYPE::FunctionDef) {
                AST_FunctionDef* fdef = ast_cast<AST_FunctionDef>(node->body[i]);
                assert(fdef->args->defaults.size() == 0);
                assert(fdef->decorator_list.size() == 0);
                ScopeInfo* scope_info = irstate->getSourceInfo()->scoping->getScopeInfoForNode(fdef);

                CLFunction* cl = this->_wrapFunction(fdef);
                assert(!scope_info->takesClosure());
                CompilerVariable* func = makeFunction(emitter, cl, NULL, {});
                cls->setattr(emitter, getEmptyOpInfo(exc_info), &fdef->name, func);
                func->decvref(emitter);
            } else {
                RELEASE_ASSERT(node->body[i]->type == AST_TYPE::Pass, "%d", type);
            }
        }

        _doSet(node->name, cls, exc_info);
        cls->decvref(emitter);
    }

    void doDelete(AST_Delete* node, ExcInfo exc_info) {
        assert(state != PARTIAL);
        for (AST_expr* target : node->targets) {
            switch (target->type) {
                case AST_TYPE::Subscript:
                    _doDelitem(static_cast<AST_Subscript*>(target), exc_info);
                    break;
                default:
                    ASSERT(0, "UnSupported del target: %d", target->type);
                    abort();
            }
        }
    }

    // invoke delitem in objmodel.cpp, which will invoke the listDelitem of list
    void _doDelitem(AST_Subscript* target, ExcInfo exc_info) {
        assert(state != PARTIAL);
        CompilerVariable* tget = evalExpr(target->value, exc_info);
        CompilerVariable* slice = evalExpr(target->slice, exc_info);

        ConcreteCompilerVariable* converted_target = tget->makeConverted(emitter, tget->getBoxType());
        ConcreteCompilerVariable* converted_slice = slice->makeConverted(emitter, slice->getBoxType());
        tget->decvref(emitter);
        slice->decvref(emitter);

        bool do_patchpoint = ENABLE_ICDELITEMS && (irstate->getEffortLevel() != EffortLevel::INTERPRETED);
        if (do_patchpoint) {
            PatchpointSetupInfo* pp = patchpoints::createDelitemPatchpoint(emitter.currentFunction(),
                                                                           getEmptyOpInfo(exc_info).getTypeRecorder());

            std::vector<llvm::Value*> llvm_args;
            llvm_args.push_back(converted_target->getValue());
            llvm_args.push_back(converted_slice->getValue());

            emitter.createPatchpoint(pp, (void*)pyston::delitem, llvm_args, exc_info);
        } else {
            emitter.getBuilder()->CreateCall2(g.funcs.delitem, converted_target->getValue(),
                                              converted_slice->getValue());
        }

        converted_target->decvref(emitter);
        converted_slice->decvref(emitter);
    }

    CLFunction* _wrapFunction(AST_FunctionDef* node) {
        // Different compilations of the parent scope of a functiondef should lead
        // to the same CLFunction* being used:
        static std::unordered_map<AST_FunctionDef*, CLFunction*> made;

        CLFunction*& cl = made[node];
        if (cl == NULL) {
<<<<<<< HEAD
            SourceInfo* si = new SourceInfo(irstate->getSourceInfo()->parent_module, irstate->getSourceInfo()->scoping,
                                            node, node->body);
=======
            SourceInfo* si
                = new SourceInfo(irstate->getSourceInfo()->parent_module, irstate->getSourceInfo()->scoping, node);
            si->ast = node;
>>>>>>> 38fa581e
            cl = new CLFunction(node->args->args.size(), node->args->defaults.size(), node->args->vararg.size(),
                                node->args->kwarg.size(), si);
        }
        return cl;
    }

    void doFunctionDef(AST_FunctionDef* node, ExcInfo exc_info) {
        if (state == PARTIAL)
            return;

        assert(!node->decorator_list.size());

        CLFunction* cl = this->_wrapFunction(node);

        std::vector<ConcreteCompilerVariable*> defaults;
        for (auto d : node->args->defaults) {
            CompilerVariable* e = evalExpr(d, exc_info);
            ConcreteCompilerVariable* converted = e->makeConverted(emitter, e->getBoxType());
            e->decvref(emitter);
            defaults.push_back(converted);
        }

        CompilerVariable* created_closure = NULL;
        ScopeInfo* scope_info = irstate->getSourceInfo()->scoping->getScopeInfoForNode(node);
        if (scope_info->takesClosure()) {
            created_closure = _getFake(CREATED_CLOSURE_NAME, false);
            assert(created_closure);
        }

        CompilerVariable* func = makeFunction(emitter, cl, created_closure, defaults);

        for (auto d : defaults) {
            d->decvref(emitter);
        }

        // llvm::Type* boxCLFuncArgType = g.funcs.boxCLFunction->arg_begin()->getType();
        // llvm::Value *boxed = emitter.getBuilder()->CreateCall(g.funcs.boxCLFunction, embedConstantPtr(cl,
        // boxCLFuncArgType));
        // CompilerVariable *func = new ConcreteCompilerVariable(typeFromClass(function_cls), boxed, true);

        _doSet(node->name, func, exc_info);
        func->decvref(emitter);
    }

    void doImport(AST_Import* node, ExcInfo exc_info) {
        if (state == PARTIAL)
            return;

        for (int i = 0; i < node->names.size(); i++) {
            AST_alias* alias = node->names[i];

            const std::string& modname = alias->name;
            const std::string& asname = alias->asname.size() ? alias->asname : alias->name;

            llvm::Value* imported
                = emitter.createCall(exc_info, g.funcs.import, embedConstantPtr(&modname, g.llvm_str_type_ptr))
                      .getInstruction();
            ConcreteCompilerVariable* v = new ConcreteCompilerVariable(UNKNOWN, imported, true);
            _doSet(asname, v, exc_info);
            v->decvref(emitter);
        }
    }

    void doImportFrom(AST_ImportFrom* node, ExcInfo exc_info) {
        if (state == PARTIAL)
            return;

        assert(node->level == 0);

        llvm::Value* imported_v
            = emitter.createCall(exc_info, g.funcs.import, embedConstantPtr(&node->module, g.llvm_str_type_ptr))
                  .getInstruction();
        ConcreteCompilerVariable* module = new ConcreteCompilerVariable(typeFromClass(module_cls), imported_v, true);

        for (int i = 0; i < node->names.size(); i++) {
            AST_alias* alias = node->names[i];

            const std::string& name = alias->name;
            const std::string& asname = alias->asname.size() ? alias->asname : alias->name;

            CompilerVariable* v = module->getattr(emitter, getEmptyOpInfo(exc_info), &name, false);
            _doSet(asname, v, exc_info);
            v->decvref(emitter);
        }

        module->decvref(emitter);
    }

    void doPrint(AST_Print* node, ExcInfo exc_info) {
        if (state == PARTIAL)
            return;

        RELEASE_ASSERT(node->dest == NULL, "");
        for (int i = 0; i < node->values.size(); i++) {
            if (i > 0) {
                emitter.getBuilder()->CreateCall(g.funcs.printf, getStringConstantPtr(" "));
            }
            CompilerVariable* var = evalExpr(node->values[i], exc_info);
            var->print(emitter, getEmptyOpInfo(exc_info));
            var->decvref(emitter);
        }

        if (node->nl)
            emitter.createCall(exc_info, g.funcs.printf, getStringConstantPtr("\n"));
        else
            emitter.createCall(exc_info, g.funcs.printf, getStringConstantPtr(" "));
    }

    void doReturn(AST_Return* node, ExcInfo exc_info) {
        assert(!exc_info.needsInvoke());

        CompilerVariable* val;
        if (node->value == NULL) {
            if (irstate->getReturnType() == VOID) {
                endBlock(DEAD);
                emitter.getBuilder()->CreateRetVoid();
                return;
            }

            val = new ConcreteCompilerVariable(NONE, embedConstantPtr(None, g.llvm_value_type_ptr), false);
        } else {
            val = evalExpr(node->value, exc_info);
        }
        assert(state != PARTIAL);
        assert(val);

        // If we ask the return variable to become UNKNOWN (the typical return type),
        // it will be forced to split a copy of itself and incref.
        // But often the return variable will already be in the right shape, so in
        // that case asking it to convert to itself ends up just being an incvref
        // and doesn't end up emitting an incref+decref pair.
        // This could also be handled by casting from the CompilerVariable to
        // ConcreteCOmpilerVariable, but this way feels a little more robust to me.
        ConcreteCompilerType* opt_rtn_type = irstate->getReturnType();
        if (irstate->getReturnType()->llvmType() == val->getConcreteType()->llvmType())
            opt_rtn_type = val->getConcreteType();

        ConcreteCompilerVariable* rtn = val->makeConverted(emitter, opt_rtn_type);
        rtn->ensureGrabbed(emitter);
        val->decvref(emitter);

        endBlock(DEAD);

        ASSERT(rtn->getVrefs() == 1, "%d", rtn->getVrefs());
        assert(rtn->getValue());
        emitter.getBuilder()->CreateRet(rtn->getValue());
    }

    void doBranch(AST_Branch* node, ExcInfo exc_info) {
        assert(!exc_info.needsInvoke());

        assert(node->iftrue->idx > myblock->idx);
        assert(node->iffalse->idx > myblock->idx);

        CompilerVariable* val = evalExpr(node->test, exc_info);
        assert(state != PARTIAL);
        assert(val);

        // ASSERT(val->getType() == BOOL, "%s", val->getType()->debugName().c_str());

        ConcreteCompilerVariable* nonzero = val->nonzero(emitter, getOpInfoForNode(node, exc_info));
        assert(nonzero->getType() == BOOL);
        val->decvref(emitter);

        llvm::Value* llvm_nonzero = nonzero->getValue();
        llvm::BasicBlock* iftrue = entry_blocks[node->iftrue];
        llvm::BasicBlock* iffalse = entry_blocks[node->iffalse];

        nonzero->decvref(emitter);

        endBlock(FINISHED);

        emitter.getBuilder()->CreateCondBr(llvm_nonzero, iftrue, iffalse);
    }

    void doExpr(AST_Expr* node, ExcInfo exc_info) {
        CompilerVariable* var = evalExpr(node->value, exc_info);
        if (state == PARTIAL)
            return;

        var->decvref(emitter);
    }

    void doOSRExit(llvm::BasicBlock* normal_target, AST_Jump* osr_key) {
        assert(state != PARTIAL);

        llvm::BasicBlock* starting_block = curblock;
        llvm::BasicBlock* onramp = llvm::BasicBlock::Create(g.context, "onramp", irstate->getLLVMFunction());

        // Code to check if we want to do the OSR:
        llvm::GlobalVariable* edgecount_ptr = new llvm::GlobalVariable(
            *g.cur_module, g.i64, false, llvm::GlobalValue::InternalLinkage, getConstantInt(0, g.i64), "edgecount");
        llvm::Value* curcount = emitter.getBuilder()->CreateLoad(edgecount_ptr);
        llvm::Value* newcount = emitter.getBuilder()->CreateAdd(curcount, getConstantInt(1, g.i64));
        emitter.getBuilder()->CreateStore(newcount, edgecount_ptr);

        int OSR_THRESHOLD = 10000;
        if (irstate->getEffortLevel() == EffortLevel::INTERPRETED)
            OSR_THRESHOLD = 100;
        llvm::Value* osr_test = emitter.getBuilder()->CreateICmpSGT(newcount, getConstantInt(OSR_THRESHOLD));

        llvm::Value* md_vals[]
            = { llvm::MDString::get(g.context, "branch_weights"), getConstantInt(1), getConstantInt(1000) };
        llvm::MDNode* branch_weights = llvm::MDNode::get(g.context, llvm::ArrayRef<llvm::Value*>(md_vals));
        emitter.getBuilder()->CreateCondBr(osr_test, onramp, normal_target, branch_weights);

        // Emitting the actual OSR:
        emitter.getBuilder()->SetInsertPoint(onramp);
        OSRExit* exit
            = new OSRExit(irstate->getCurFunction(), OSREntryDescriptor::create(irstate->getCurFunction(), osr_key));
        llvm::Value* partial_func = emitter.getBuilder()->CreateCall(g.funcs.compilePartialFunc,
                                                                     embedConstantPtr(exit, g.i8->getPointerTo()));

        std::vector<llvm::Value*> llvm_args;
        std::vector<llvm::Type*> llvm_arg_types;
        std::vector<ConcreteCompilerVariable*> converted_args;

        SortedSymbolTable sorted_symbol_table(symbol_table.begin(), symbol_table.end());
        /*
        for (SortedSymbolTable::iterator it = sorted_symbol_table.begin(), end = sorted_symbol_table.end(); it != end; )
        {
            if (!source->liveness->isLiveAtEnd(it->first, myblock)) {
                // I think this line can never get hit: nothing can die on a backedge, since control flow can eventually
                // reach this block again, where the symbol was live (as shown by it being in the symbol table)
                printf("Not sending %s to osr since it will die\n", it->first.c_str());
                it = sorted_symbol_table.erase(it);
            } else {
                ++it;
            }
        }*/

        // For OSR calls, we use the same calling convention as in some other places; namely,
        // arg1, arg2, arg3, argarray [nargs is ommitted]
        // It would be nice to directly pass all variables as arguments, instead of packing them into
        // an array, for a couple reasons (eliminate copies, and allow for a tail call).
        // But this doesn't work if the IR is being interpreted, because the interpreter can't
        // do arbitrary-arity function calls (yet?).  One possibility is to pass them as an
        // array for the interpreter and as all arguments for compilation, but I'd rather avoid
        // having two different calling conventions for the same thing.  Plus, this would
        // prevent us from having two OSR exits point to the same OSR entry; not something that
        // we're doing right now but something that would be nice in the future.

        llvm::Value* arg_array = NULL, *malloc_save = NULL;
        if (sorted_symbol_table.size() > 3) {
            // Leave in the ability to use malloc but I guess don't use it.
            // Maybe if there are a ton of live variables it'd be nice to have them be
            // heap-allocated, or if we don't immediately return the result of the OSR?
            bool use_malloc = false;
            if (false) {
                llvm::Value* n_bytes = getConstantInt((sorted_symbol_table.size() - 3) * sizeof(Box*), g.i64);
                llvm::Value* l_malloc = embedConstantPtr(
                    (void*)malloc, llvm::FunctionType::get(g.i8->getPointerTo(), g.i64, false)->getPointerTo());
                malloc_save = emitter.getBuilder()->CreateCall(l_malloc, n_bytes);
                arg_array = emitter.getBuilder()->CreateBitCast(malloc_save, g.llvm_value_type_ptr->getPointerTo());
            } else {
                llvm::Value* n_varargs = llvm::ConstantInt::get(g.i64, sorted_symbol_table.size() - 3, false);
                arg_array = emitter.getBuilder()->CreateAlloca(g.llvm_value_type_ptr, n_varargs);
            }
        }

        int arg_num = -1;
        for (const auto& p : sorted_symbol_table) {
            arg_num++;
            // I don't think this can fail, but if it can we should filter out dead symbols before
            // passing them on:
            ASSERT(startswith(p.first, "!is_defined")
                   || irstate->getSourceInfo()->liveness->isLiveAtEnd(p.first, myblock),
                   "%d %s", myblock->idx, p.first.c_str());

            // This line can never get hit right now since we unnecessarily force every variable to be concrete
            // for a loop, since we generate all potential phis:
            ASSERT(p.second->getType() == p.second->getConcreteType(), "trying to pass through %s\n",
                   p.second->getType()->debugName().c_str());

            ConcreteCompilerVariable* var = p.second->makeConverted(emitter, p.second->getConcreteType());
            converted_args.push_back(var);

            assert(var->getType() != BOXED_INT && "should probably unbox it, but why is it boxed in the first place?");
            assert(var->getType() != BOXED_FLOAT
                   && "should probably unbox it, but why is it boxed in the first place?");

            // This line can never get hit right now for the same reason that the variables must already be concrete,
            // because we're over-generating phis.
            ASSERT(var->isGrabbed(), "%s", p.first.c_str());
            // var->ensureGrabbed(emitter);

            llvm::Value* val = var->getValue();

            if (arg_num < 3) {
                llvm_args.push_back(val);
                llvm_arg_types.push_back(val->getType());
            } else {
                llvm::Value* ptr = emitter.getBuilder()->CreateConstGEP1_32(arg_array, arg_num - 3);

                if (var->getType() == INT) {
                    val = emitter.getBuilder()->CreateIntToPtr(val, g.llvm_value_type_ptr);
                } else if (var->getType() == FLOAT) {
                    // val = emitter.getBuilder()->CreateBitCast(val, g.llvm_value_type_ptr);
                    ptr = emitter.getBuilder()->CreateBitCast(ptr, g.double_->getPointerTo());
                } else {
                    assert(val->getType() == g.llvm_value_type_ptr);
                }

                emitter.getBuilder()->CreateStore(val, ptr);
            }

            ConcreteCompilerType*& t = exit->entry->args[p.first];
            if (t == NULL)
                t = var->getType();
            else
                ASSERT(t == var->getType(), "%s %s\n", t->debugName().c_str(), var->getType()->debugName().c_str());
        }

        if (sorted_symbol_table.size() > 3) {
            llvm_args.push_back(arg_array);
            llvm_arg_types.push_back(arg_array->getType());
        }

        llvm::FunctionType* ft
            = llvm::FunctionType::get(irstate->getReturnType()->llvmType(), llvm_arg_types, false /*vararg*/);
        partial_func = emitter.getBuilder()->CreateBitCast(partial_func, ft->getPointerTo());

        llvm::CallInst* rtn = emitter.getBuilder()->CreateCall(partial_func, llvm_args);

        // If we alloca'd the arg array, we can't make this into a tail call:
        if (arg_array == NULL && malloc_save != NULL) {
            rtn->setTailCall(true);
        }

        if (malloc_save != NULL) {
            llvm::Value* l_free = embedConstantPtr(
                (void*)free, llvm::FunctionType::get(g.void_, g.i8->getPointerTo(), false)->getPointerTo());
            emitter.getBuilder()->CreateCall(l_free, malloc_save);
        }

        for (int i = 0; i < converted_args.size(); i++) {
            converted_args[i]->decvref(emitter);
        }

        if (irstate->getReturnType() == VOID)
            emitter.getBuilder()->CreateRetVoid();
        else
            emitter.getBuilder()->CreateRet(rtn);

        emitter.getBuilder()->SetInsertPoint(starting_block);
    }

    void doJump(AST_Jump* node, ExcInfo exc_info) {
        assert(state != PARTIAL);

        endBlock(FINISHED);

        llvm::BasicBlock* target = entry_blocks[node->target];

        if (ENABLE_OSR && node->target->idx < myblock->idx && irstate->getEffortLevel() < EffortLevel::MAXIMAL) {
            assert(node->target->predecessors.size() > 1);
            doOSRExit(target, node);
        } else {
            emitter.getBuilder()->CreateBr(target);
        }
    }

    void doRaise(AST_Raise* node, ExcInfo exc_info) {
        RELEASE_ASSERT(node->arg0 != NULL, "");
        RELEASE_ASSERT(node->arg1 == NULL, "");
        RELEASE_ASSERT(node->arg2 == NULL, "");

        CompilerVariable* arg0 = evalExpr(node->arg0, exc_info);
        ConcreteCompilerVariable* converted_arg0 = arg0->makeConverted(emitter, arg0->getBoxType());
        arg0->decvref(emitter);

        llvm::Value* exc_mem
            = emitter.getBuilder()->CreateCall(g.funcs.__cxa_allocate_exception, getConstantInt(sizeof(void*), g.i64));
        llvm::Value* bitcasted = emitter.getBuilder()->CreateBitCast(exc_mem, g.llvm_value_type_ptr->getPointerTo());
        emitter.getBuilder()->CreateStore(converted_arg0->getValue(), bitcasted);
        converted_arg0->decvref(emitter);

        void* type_id = &_ZTIPN6pyston3BoxE /* &typeid(Box*) */;
        emitter.createCall(exc_info, g.funcs.__cxa_throw,
                           { exc_mem, embedConstantPtr(type_id, g.i8_ptr), embedConstantPtr(nullptr, g.i8_ptr) });
        emitter.getBuilder()->CreateUnreachable();

        endBlock(DEAD);
    }

    void doStmt(AST* node, ExcInfo exc_info) {
        // printf("%d stmt: %d\n", node->type, node->lineno);
        if (node->lineno) {
            emitter.getBuilder()->SetCurrentDebugLocation(
                llvm::DebugLoc::get(node->lineno, 0, irstate->getFuncDbgInfo()));
        }

        switch (node->type) {
            case AST_TYPE::Assert:
                doAssert(ast_cast<AST_Assert>(node), exc_info);
                break;
            case AST_TYPE::Assign:
                doAssign(ast_cast<AST_Assign>(node), exc_info);
                break;
            case AST_TYPE::ClassDef:
                doClassDef(ast_cast<AST_ClassDef>(node), exc_info);
                break;
            case AST_TYPE::Delete:
                doDelete(ast_cast<AST_Delete>(node), exc_info);
                break;
            case AST_TYPE::Expr:
                doExpr(ast_cast<AST_Expr>(node), exc_info);
                break;
            case AST_TYPE::FunctionDef:
                doFunctionDef(ast_cast<AST_FunctionDef>(node), exc_info);
                break;
            // case AST_TYPE::If:
            // doIf(ast_cast<AST_If>(node));
            // break;
            case AST_TYPE::Import:
                doImport(ast_cast<AST_Import>(node), exc_info);
                break;
            case AST_TYPE::ImportFrom:
                doImportFrom(ast_cast<AST_ImportFrom>(node), exc_info);
                break;
            case AST_TYPE::Global:
                // Should have been handled already
                break;
            case AST_TYPE::Pass:
                break;
            case AST_TYPE::Print:
                doPrint(ast_cast<AST_Print>(node), exc_info);
                break;
            case AST_TYPE::Return:
                assert(!exc_info.needsInvoke());
                doReturn(ast_cast<AST_Return>(node), exc_info);
                break;
            case AST_TYPE::Branch:
                assert(!exc_info.needsInvoke());
                doBranch(ast_cast<AST_Branch>(node), exc_info);
                break;
            case AST_TYPE::Jump:
                assert(!exc_info.needsInvoke());
                doJump(ast_cast<AST_Jump>(node), exc_info);
                break;
            case AST_TYPE::Invoke: {
                assert(!exc_info.needsInvoke());
                AST_Invoke* invoke = ast_cast<AST_Invoke>(node);
                doStmt(invoke->stmt, ExcInfo(entry_blocks[invoke->exc_dest]));

                assert(state == RUNNING || state == DEAD);
                if (state == RUNNING) {
                    emitter.getBuilder()->CreateBr(entry_blocks[invoke->normal_dest]);
                    endBlock(FINISHED);
                }

                break;
            }
            case AST_TYPE::Raise:
                doRaise(ast_cast<AST_Raise>(node), exc_info);
                break;
            case AST_TYPE::Unreachable:
                emitter.getBuilder()->CreateUnreachable();
                endBlock(FINISHED);
                break;
            default:
                printf("Unhandled stmt type at " __FILE__ ":" STRINGIFY(__LINE__) ": %d\n", node->type);
                exit(1);
        }
    }

    template <typename T> void loadArgument(const T& name, ConcreteCompilerType* t, llvm::Value* v, ExcInfo exc_info) {
        ConcreteCompilerVariable* var = unboxVar(t, v, false);
        _doSet(name, var, exc_info);
        var->decvref(emitter);
    }

    bool allowableFakeEndingSymbol(const std::string& name) {
        return startswith(name, "!is_defined") || name == PASSED_CLOSURE_NAME || name == CREATED_CLOSURE_NAME;
    }

    void endBlock(State new_state) {
        assert(state == RUNNING);

        // cf->func->dump();

        SourceInfo* source = irstate->getSourceInfo();
        ScopeInfo* scope_info = irstate->getScopeInfo();

        for (SymbolTable::iterator it = symbol_table.begin(); it != symbol_table.end();) {
            if (allowableFakeEndingSymbol(it->first)) {
                ++it;
                continue;
            }

            // ASSERT(it->first[0] != '!' || startswith(it->first, "!is_defined"), "left a fake variable in the real
            // symbol table? '%s'", it->first.c_str());

            if (!source->liveness->isLiveAtEnd(it->first, myblock)) {
                // printf("%s dead at end of %d; grabbed = %d, %d vrefs\n", it->first.c_str(), myblock->idx,
                // it->second->isGrabbed(), it->second->getVrefs());
                it->second->decvref(emitter);
                it = symbol_table.erase(it);
            } else if (source->phis->isRequiredAfter(it->first, myblock)) {
                assert(!scope_info->refersToGlobal(it->first));
                ConcreteCompilerType* phi_type = types->getTypeAtBlockEnd(it->first, myblock);
                // printf("Converting %s from %s to %s\n", it->first.c_str(),
                // it->second->getType()->debugName().c_str(), phi_type->debugName().c_str());
                // printf("have to convert %s from %s to %s\n", it->first.c_str(),
                // it->second->getType()->debugName().c_str(), phi_type->debugName().c_str());
                ConcreteCompilerVariable* v = it->second->makeConverted(emitter, phi_type);
                it->second->decvref(emitter);
                symbol_table[it->first] = v->split(emitter);
                ++it;
            } else {
#ifndef NDEBUG
                // TODO getTypeAtBlockEnd will automatically convert up to the concrete type, which we don't want here,
                // but this is just for debugging so I guess let it happen for now:
                ConcreteCompilerType* ending_type = types->getTypeAtBlockEnd(it->first, myblock);
                ASSERT(it->second->canConvertTo(ending_type), "%s is supposed to be %s, but somehow is %s",
                       it->first.c_str(), ending_type->debugName().c_str(), it->second->getType()->debugName().c_str());
#endif

                ++it;
            }
        }

        const PhiAnalysis::RequiredSet& all_phis = source->phis->getAllRequiredAfter(myblock);
        for (PhiAnalysis::RequiredSet::const_iterator it = all_phis.begin(), end = all_phis.end(); it != end; ++it) {
            // printf("phi will be required for %s\n", it->c_str());
            assert(!scope_info->refersToGlobal(*it));
            CompilerVariable*& cur = symbol_table[*it];

            std::string defined_name = _getFakeName("is_defined", it->c_str());

            if (cur != NULL) {
                // printf("defined on this path; ");

                ConcreteCompilerVariable* is_defined
                    = static_cast<ConcreteCompilerVariable*>(_popFake(defined_name, true));

                if (source->phis->isPotentiallyUndefinedAfter(*it, myblock)) {
                    // printf("is potentially undefined later, so marking it defined\n");
                    if (is_defined) {
                        _setFake(defined_name, is_defined);
                    } else {
                        _setFake(defined_name, new ConcreteCompilerVariable(BOOL, getConstantInt(1, g.i1), true));
                    }
                } else {
                    // printf("is defined in all later paths, so not marking\n");
                    assert(!is_defined);
                }
            } else {
                // printf("no st entry, setting undefined\n");
                ConcreteCompilerType* phi_type = types->getTypeAtBlockEnd(*it, myblock);
                cur = new ConcreteCompilerVariable(phi_type, llvm::UndefValue::get(phi_type->llvmType()), true);
                _setFake(defined_name, new ConcreteCompilerVariable(BOOL, getConstantInt(0, g.i1), true));
            }
        }

        state = new_state;
    }

public:
    EndingState getEndingSymbolTable() override {
        assert(state == FINISHED || state == DEAD);

        // for (SymbolTable::iterator it = symbol_table.begin(); it != symbol_table.end(); ++it) {
        // printf("%s %p %d\n", it->first.c_str(), it->second, it->second->getVrefs());
        //}

        SourceInfo* source = irstate->getSourceInfo();

        SymbolTable* st = new SymbolTable(symbol_table);
        ConcreteSymbolTable* phi_st = new ConcreteSymbolTable();
        for (SymbolTable::iterator it = st->begin(); it != st->end(); it++) {
            if (it->first[0] == '!') {
                // ASSERT(startswith(it->first, _getFakeName("is_defined", "")), "left a fake variable in the real
                // symbol table? '%s'", it->first.c_str());
            } else {
                ASSERT(source->liveness->isLiveAtEnd(it->first, myblock), "%s", it->first.c_str());
            }
        }

        if (myblock->successors.size() == 0) {
            st->erase(CREATED_CLOSURE_NAME);
            st->erase(PASSED_CLOSURE_NAME);
            assert(st->size() == 0); // shouldn't have anything live if there are no successors!
            return EndingState(st, phi_st, curblock);
        } else if (myblock->successors.size() > 1) {
            // Since there are no critical edges, all successors come directly from this node,
            // so there won't be any required phis.
            return EndingState(st, phi_st, curblock);
        }

        assert(myblock->successors.size() == 1); // other cases should have been handled

        // In theory this case shouldn't be necessary:
        if (myblock->successors[0]->predecessors.size() == 1) {
            // If the next block has a single predecessor, don't have to
            // emit any phis.
            // Should probably not emit no-op jumps like this though.
            return EndingState(st, phi_st, curblock);
        }

        for (SymbolTable::iterator it = st->begin(); it != st->end();) {
            if (allowableFakeEndingSymbol(it->first) || source->phis->isRequiredAfter(it->first, myblock)) {
                ASSERT(it->second->isGrabbed(), "%s", it->first.c_str());
                assert(it->second->getVrefs() == 1);
                // this conversion should have already happened... should refactor this.
                ConcreteCompilerType* ending_type;
                if (startswith(it->first, "!is_defined")) {
                    assert(it->second->getType() == BOOL);
                    ending_type = BOOL;
                } else if (it->first == PASSED_CLOSURE_NAME) {
                    ending_type = getPassedClosureType();
                } else if (it->first == CREATED_CLOSURE_NAME) {
                    ending_type = getCreatedClosureType();
                } else {
                    ending_type = types->getTypeAtBlockEnd(it->first, myblock);
                }
                //(*phi_st)[it->first] = it->second->makeConverted(emitter, it->second->getConcreteType());
                // printf("%s %p %d\n", it->first.c_str(), it->second, it->second->getVrefs());
                (*phi_st)[it->first] = it->second->split(emitter)->makeConverted(emitter, ending_type);
                it = st->erase(it);
            } else {
                ++it;
            }
        }
        return EndingState(st, phi_st, curblock);
    }

    void giveLocalSymbol(const std::string& name, CompilerVariable* var) override {
        assert(name != "None");
        ASSERT(!irstate->getScopeInfo()->refersToGlobal(name), "%s", name.c_str());
        assert(var->getType() != BOXED_INT);
        assert(var->getType() != BOXED_FLOAT);
        CompilerVariable*& cur = symbol_table[name];
        assert(cur == NULL);
        cur = var;
    }

    void copySymbolsFrom(SymbolTable* st) override {
        assert(st);
        DupCache cache;
        for (SymbolTable::iterator it = st->begin(); it != st->end(); it++) {
            // printf("Copying in %s: %p, %d\n", it->first.c_str(), it->second, it->second->getVrefs());
            symbol_table[it->first] = it->second->dup(cache);
            // printf("got: %p, %d\n", symbol_table[it->first], symbol_table[it->first]->getVrefs());
        }
    }

    ConcreteCompilerType* getPassedClosureType() {
        // TODO could know the exact closure shape
        return CLOSURE;
    }

    ConcreteCompilerType* getCreatedClosureType() {
        // TODO could know the exact closure shape
        return CLOSURE;
    }

    void doFunctionEntry(const SourceInfo::ArgNames& arg_names,
                         const std::vector<ConcreteCompilerType*>& arg_types) override {
        assert(arg_names.totalParameters() == arg_types.size());

        auto scope_info = irstate->getScopeInfo();

        llvm::Value* passed_closure = NULL;
        llvm::Function::arg_iterator AI = irstate->getLLVMFunction()->arg_begin();
        if (scope_info->takesClosure()) {
            passed_closure = AI;
            _setFake(PASSED_CLOSURE_NAME, new ConcreteCompilerVariable(getPassedClosureType(), AI, true));
            ++AI;
        }

        if (scope_info->createsClosure()) {
            if (!passed_closure)
                passed_closure = embedConstantPtr(nullptr, g.llvm_closure_type_ptr);

            llvm::Value* new_closure = emitter.getBuilder()->CreateCall(g.funcs.createClosure, passed_closure);
            _setFake(CREATED_CLOSURE_NAME, new ConcreteCompilerVariable(getCreatedClosureType(), new_closure, true));
        }


        std::vector<llvm::Value*> python_parameters;
        for (int i = 0; i < arg_types.size(); i++) {
            assert(AI != irstate->getLLVMFunction()->arg_end());

            if (i == 3) {
                for (int i = 3; i < arg_types.size(); i++) {
                    llvm::Value* ptr = emitter.getBuilder()->CreateConstGEP1_32(AI, i - 3);
                    llvm::Value* loaded = emitter.getBuilder()->CreateLoad(ptr);

                    if (arg_types[i]->llvmType() == g.i64)
                        loaded = emitter.getBuilder()->CreatePtrToInt(loaded, arg_types[i]->llvmType());
                    else
                        assert(arg_types[i]->llvmType() == g.llvm_value_type_ptr);

                    python_parameters.push_back(loaded);
                }
                ++AI;
                break;
            }

            python_parameters.push_back(AI);
            ++AI;
        }

        assert(AI == irstate->getLLVMFunction()->arg_end());
        assert(python_parameters.size() == arg_names.totalParameters());

        if (arg_names.args) {
            int i = 0;
            for (; i < arg_names.args->size(); i++) {
                loadArgument((*arg_names.args)[i], arg_types[i], python_parameters[i], ExcInfo::none());
            }

            if (arg_names.vararg->size()) {
                loadArgument(*arg_names.vararg, arg_types[i], python_parameters[i], ExcInfo::none());
                i++;
            }

            if (arg_names.kwarg->size()) {
                loadArgument(*arg_names.kwarg, arg_types[i], python_parameters[i], ExcInfo::none());
                i++;
            }

            assert(i == arg_types.size());
        }
    }

    void run(const CFGBlock* block) override {
        ExcInfo exc_info = ExcInfo::none();
        for (int i = 0; i < block->body.size(); i++) {
            if (state == DEAD)
                break;
            assert(state != FINISHED);
            doStmt(block->body[i], exc_info);
        }
    }

    void doSafePoint() override { emitter.getBuilder()->CreateCall(g.funcs.allowGLReadPreemption); }
};

IRGenerator* createIRGenerator(IRGenState* irstate, std::unordered_map<CFGBlock*, llvm::BasicBlock*>& entry_blocks,
                               CFGBlock* myblock, TypeAnalysis* types, GuardList& out_guards,
                               const GuardList& in_guards, bool is_partial) {
    return new IRGeneratorImpl(irstate, entry_blocks, myblock, types, out_guards, in_guards, is_partial);
}
}<|MERGE_RESOLUTION|>--- conflicted
+++ resolved
@@ -763,11 +763,8 @@
         AST_Return* expr = new AST_Return();
         expr->value = node->body;
 
-        SourceInfo* si = new SourceInfo(irstate->getSourceInfo()->parent_module, irstate->getSourceInfo()->scoping,
-                                        node, { expr });
-        CLFunction* cl = new CLFunction(node->args->args.size(), node->args->defaults.size(), node->args->vararg.size(),
-                                        node->args->kwarg.size(), si);
-        CompilerVariable* func = makeFunction(emitter, cl, NULL);
+        std::vector<AST_stmt*> body = { expr };
+        CompilerVariable* func = createFunction(node, exc_info, node->args, body);
         ConcreteCompilerVariable* converted = func->makeConverted(emitter, func->getBoxType());
         func->decvref(emitter);
 
@@ -1435,7 +1432,7 @@
                 assert(fdef->decorator_list.size() == 0);
                 ScopeInfo* scope_info = irstate->getSourceInfo()->scoping->getScopeInfoForNode(fdef);
 
-                CLFunction* cl = this->_wrapFunction(fdef);
+                CLFunction* cl = this->_wrapFunction(fdef, fdef->args, fdef->body);
                 assert(!scope_info->takesClosure());
                 CompilerVariable* func = makeFunction(emitter, cl, NULL, {});
                 cls->setattr(emitter, getEmptyOpInfo(exc_info), &fdef->name, func);
@@ -1493,37 +1490,27 @@
         converted_slice->decvref(emitter);
     }
 
-    CLFunction* _wrapFunction(AST_FunctionDef* node) {
+    CLFunction* _wrapFunction(AST* node, AST_arguments* args, const std::vector<AST_stmt*>& body) {
         // Different compilations of the parent scope of a functiondef should lead
         // to the same CLFunction* being used:
-        static std::unordered_map<AST_FunctionDef*, CLFunction*> made;
+        static std::unordered_map<AST*, CLFunction*> made;
 
         CLFunction*& cl = made[node];
         if (cl == NULL) {
-<<<<<<< HEAD
-            SourceInfo* si = new SourceInfo(irstate->getSourceInfo()->parent_module, irstate->getSourceInfo()->scoping,
-                                            node, node->body);
-=======
             SourceInfo* si
-                = new SourceInfo(irstate->getSourceInfo()->parent_module, irstate->getSourceInfo()->scoping, node);
-            si->ast = node;
->>>>>>> 38fa581e
-            cl = new CLFunction(node->args->args.size(), node->args->defaults.size(), node->args->vararg.size(),
-                                node->args->kwarg.size(), si);
+                = new SourceInfo(irstate->getSourceInfo()->parent_module, irstate->getSourceInfo()->scoping, node, body);
+            cl = new CLFunction(args->args.size(), args->defaults.size(), args->vararg.size(),
+                                args->kwarg.size(), si);
         }
         return cl;
     }
 
-    void doFunctionDef(AST_FunctionDef* node, ExcInfo exc_info) {
-        if (state == PARTIAL)
-            return;
-
-        assert(!node->decorator_list.size());
-
-        CLFunction* cl = this->_wrapFunction(node);
+    CompilerVariable* createFunction(AST* node, ExcInfo exc_info, AST_arguments* args, const std::vector<AST_stmt*>& body)
+    {
+        CLFunction* cl = this->_wrapFunction(node, args, body);
 
         std::vector<ConcreteCompilerVariable*> defaults;
-        for (auto d : node->args->defaults) {
+        for (auto d : args->defaults) {
             CompilerVariable* e = evalExpr(d, exc_info);
             ConcreteCompilerVariable* converted = e->makeConverted(emitter, e->getBoxType());
             e->decvref(emitter);
@@ -1547,7 +1534,16 @@
         // llvm::Value *boxed = emitter.getBuilder()->CreateCall(g.funcs.boxCLFunction, embedConstantPtr(cl,
         // boxCLFuncArgType));
         // CompilerVariable *func = new ConcreteCompilerVariable(typeFromClass(function_cls), boxed, true);
-
+        return func;
+    }
+
+    void doFunctionDef(AST_FunctionDef* node, ExcInfo exc_info) {
+        if (state == PARTIAL)
+            return;
+
+        assert(!node->decorator_list.size());
+
+        CompilerVariable* func = createFunction(node, exc_info, node->args, node->body);
         _doSet(node->name, func, exc_info);
         func->decvref(emitter);
     }
