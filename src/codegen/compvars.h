// Copyright (c) 2014 Dropbox, Inc.
//
// Licensed under the Apache License, Version 2.0 (the "License");
// you may not use this file except in compliance with the License.
// You may obtain a copy of the License at
//
//    http://www.apache.org/licenses/LICENSE-2.0
//
// Unless required by applicable law or agreed to in writing, software
// distributed under the License is distributed on an "AS IS" BASIS,
// WITHOUT WARRANTIES OR CONDITIONS OF ANY KIND, either express or implied.
// See the License for the specific language governing permissions and
// limitations under the License.

#ifndef PYSTON_CODEGEN_COMPVARS_H
#define PYSTON_CODEGEN_COMPVARS_H

#include <stdint.h>
#include <vector>

#include "codegen/codegen.h"
#include "core/ast.h"
#include "core/types.h"

namespace pyston {

class OpInfo;

class CompilerType;
class IREmitter;

extern ConcreteCompilerType* INT, *BOXED_INT, *FLOAT, *BOXED_FLOAT, *VOID, *UNKNOWN, *BOOL, *STR, *NONE, *LIST, *SLICE,
<<<<<<< HEAD
    *MODULE, *DICT, *BOOL, *BOXED_BOOL, *BOXED_TUPLE, *SET, *CLOSURE, *GENERATOR;
=======
    *MODULE, *DICT, *BOOL, *BOXED_BOOL, *BOXED_TUPLE, *SET, *FROZENSET, *CLOSURE;
>>>>>>> acbc8021
extern CompilerType* UNDEF;

class CompilerType {
public:
    virtual ~CompilerType() {}
    virtual std::string debugName() = 0;
    virtual ConcreteCompilerType* getConcreteType() = 0;
    virtual ConcreteCompilerType* getBoxType() = 0;
    virtual bool canConvertTo(ConcreteCompilerType* other_type) = 0;
    virtual CompilerType* getattrType(const std::string* attr, bool cls_only) = 0;
    virtual CompilerType* callType(ArgPassSpec argspec, const std::vector<CompilerType*>& arg_types,
                                   const std::vector<const std::string*>* keyword_names) = 0;
    virtual BoxedClass* guaranteedClass() = 0;
};

typedef std::unordered_map<CompilerVariable*, CompilerVariable*> DupCache;

enum BinExpType {
    AugBinOp,
    BinOp,
    Compare,
};

template <class V> class _ValuedCompilerType : public CompilerType {
public:
    typedef ValuedCompilerVariable<V> VAR;

    virtual CompilerVariable* dup(VAR* v, DupCache& cache) {
        printf("dup not defined for %s\n", debugName().c_str());
        abort();
    }
    ConcreteCompilerType* getConcreteType() override {
        printf("getConcreteType not defined for %s\n", debugName().c_str());
        abort();
    }
    ConcreteCompilerType* getBoxType() override {
        printf("getBoxType not defined for %s\n", debugName().c_str());
        abort();
    }
    virtual void drop(IREmitter& emmitter, VAR* var) {
        printf("drop not defined for %s\n", debugName().c_str());
        abort();
    }
    virtual void grab(IREmitter& emmitter, VAR* var) {
        printf("grab not defined for %s\n", debugName().c_str());
        abort();
    }
    bool canConvertTo(ConcreteCompilerType* other_type) override {
        printf("canConvertTo not defined for %s\n", debugName().c_str());
        abort();
    }
    virtual ConcreteCompilerVariable* makeConverted(IREmitter& emitter, VAR* var, ConcreteCompilerType* other_type) {
        printf("makeConverted not defined for %s\n", debugName().c_str());
        abort();
    }
    virtual ConcreteCompilerVariable* nonzero(IREmitter& emitter, const OpInfo& info, VAR* var) {
        printf("nonzero not defined for %s\n", debugName().c_str());
        abort();
    }
    virtual CompilerVariable* getattr(IREmitter& emitter, const OpInfo& info, VAR* var, const std::string* attr,
                                      bool cls_only) {
        printf("getattr not defined for %s\n", debugName().c_str());
        abort();
    }
    virtual void setattr(IREmitter& emitter, const OpInfo& info, VAR* var, const std::string* attr,
                         CompilerVariable* v) {
        printf("setattr not defined for %s\n", debugName().c_str());
        abort();
    }

    virtual void delattr(IREmitter& emitter, const OpInfo& info, VAR* value, const std::string* attr) {
        printf("delattr not defined for %s\n", debugName().c_str());
        abort();
    }

    virtual CompilerVariable* callattr(IREmitter& emitter, const OpInfo& info, VAR* var, const std::string* attr,
                                       bool clsonly, struct ArgPassSpec argspec,
                                       const std::vector<CompilerVariable*>& args,
                                       const std::vector<const std::string*>* keyword_names) {
        printf("callattr not defined for %s\n", debugName().c_str());
        abort();
    }
    virtual CompilerVariable* call(IREmitter& emitter, const OpInfo& info, VAR* var, struct ArgPassSpec argspec,
                                   const std::vector<CompilerVariable*>& args,
                                   const std::vector<const std::string*>* keyword_names) {
        printf("call not defined for %s\n", debugName().c_str());
        abort();
    }
    virtual void print(IREmitter& emitter, const OpInfo& info, VAR* var) {
        printf("print not defined for %s\n", debugName().c_str());
        abort();
    }
    virtual ConcreteCompilerVariable* len(IREmitter& emitter, const OpInfo& info, VAR* var) {
        printf("len not defined for %s\n", debugName().c_str());
        abort();
    }
    virtual CompilerVariable* getitem(IREmitter& emitter, const OpInfo& info, VAR* var, CompilerVariable* v) {
        // Can almost do this, except for error messages + types:
        // static const std::string attr("__getitem__");
        // return callattr(emitter, info, var, &attr, true, ArgPassSpec(1, 0, 0, 0), {v}, NULL);
        printf("getitem not defined for %s\n", debugName().c_str());
        abort();
    }
    virtual CompilerVariable* binexp(IREmitter& emitter, const OpInfo& info, VAR* var, CompilerVariable* rhs,
                                     AST_TYPE::AST_TYPE op_type, BinExpType exp_type) {
        printf("binexp not defined for %s\n", debugName().c_str());
        abort();
    }
    virtual llvm::Value* makeClassCheck(IREmitter& emitter, VAR* var, BoxedClass* c) {
        printf("makeClassCheck not defined for %s\n", debugName().c_str());
        abort();
    }
    CompilerType* getattrType(const std::string* attr, bool cls_only) override {
        printf("getattrType not defined for %s\n", debugName().c_str());
        abort();
    }
    CompilerType* callType(struct ArgPassSpec argspec, const std::vector<CompilerType*>& arg_types,
                           const std::vector<const std::string*>* keyword_names) override {
        printf("callType not defined for %s\n", debugName().c_str());
        abort();
    }
    BoxedClass* guaranteedClass() override {
        ASSERT((CompilerType*)getConcreteType() != this, "%s", debugName().c_str());
        return getConcreteType()->guaranteedClass();
    }
};

template <class V> class ValuedCompilerType : public _ValuedCompilerType<V> { public: };

template <> class ValuedCompilerType<llvm::Value*> : public _ValuedCompilerType<llvm::Value*> {
public:
    virtual llvm::Type* llvmType() = 0;
    virtual std::string debugName();

    virtual bool isFitBy(BoxedClass*) {
        printf("isFitBy not defined for %s\n", debugName().c_str());
        abort();
    }

    virtual CompilerVariable* dup(ConcreteCompilerVariable* v, DupCache& cache);
    virtual ConcreteCompilerType* getConcreteType() { return this; }
    virtual bool canConvertTo(ConcreteCompilerType* other_type) { return other_type == this || other_type == UNKNOWN; }
    virtual ConcreteCompilerVariable* makeConverted(IREmitter& emitter, ConcreteCompilerVariable* var,
                                                    ConcreteCompilerType* other_type);
};

class CompilerVariable {
private:
    int vrefs;
    bool grabbed;

protected:
    virtual void drop(IREmitter& emitter) = 0;
    virtual void grab(IREmitter& emmitter) = 0;

public:
    CompilerVariable(bool grabbed) : vrefs(1), grabbed(grabbed) {}
    virtual ~CompilerVariable() {}

    bool isGrabbed() { return grabbed; }
    void incvref() {
        assert(vrefs);
        vrefs++;
    }
    void decvrefNodrop() {
        assert(vrefs > 0 && vrefs < (1 << 20));
        // It'd be nice to print out the type of the variable, but this is all happening
        // after the object got deleted so it's pretty precarious, and the getType()
        // debugging call will probably segfault:
        // ASSERT(vrefs, "%s", getType()->debugName().c_str());
        vrefs--;
        if (vrefs == 0) {
            delete this;
        }
    }
    void decvref(IREmitter& emitter) {
        ASSERT(vrefs > 0 && vrefs < (1 << 20), "%d", vrefs);
        // ASSERT(vrefs, "%s", getType()->debugName().c_str());
        vrefs--;
        if (vrefs == 0) {
            if (grabbed)
                drop(emitter);
            delete this;
        }
    }
    int getVrefs() { return vrefs; }
    void ensureGrabbed(IREmitter& emitter) {
        if (!grabbed) {
            grab(emitter);
            grabbed = true;
        }
    }
    virtual CompilerVariable* split(IREmitter& emitter) = 0;
    virtual CompilerVariable* dup(DupCache& cache) = 0;

    virtual CompilerType* getType() = 0;
    virtual ConcreteCompilerType* getConcreteType() = 0;
    virtual ConcreteCompilerType* getBoxType() = 0;
    virtual bool canConvertTo(ConcreteCompilerType* other_type) = 0;
    virtual ConcreteCompilerVariable* makeConverted(IREmitter& emitter, ConcreteCompilerType* other_type) = 0;
    virtual llvm::Value* makeClassCheck(IREmitter& emitter, BoxedClass* cls) = 0;
    virtual BoxedClass* guaranteedClass() = 0;

    virtual ConcreteCompilerVariable* nonzero(IREmitter& emitter, const OpInfo& info) = 0;
    virtual CompilerVariable* getattr(IREmitter& emitter, const OpInfo& info, const std::string* attr, bool cls_only)
        = 0;
    virtual void setattr(IREmitter& emitter, const OpInfo& info, const std::string* attr, CompilerVariable* v) = 0;
    virtual void delattr(IREmitter& emitter, const OpInfo& info, const std::string* attr) = 0;
    virtual CompilerVariable* callattr(IREmitter& emitter, const OpInfo& info, const std::string* attr, bool clsonly,
                                       struct ArgPassSpec argspec, const std::vector<CompilerVariable*>& args,
                                       const std::vector<const std::string*>* keyword_names) = 0;
    virtual CompilerVariable* call(IREmitter& emitter, const OpInfo& info, struct ArgPassSpec argspec,
                                   const std::vector<CompilerVariable*>& args,
                                   const std::vector<const std::string*>* keyword_names) = 0;
    virtual void print(IREmitter& emitter, const OpInfo& info) = 0;
    virtual ConcreteCompilerVariable* len(IREmitter& emitter, const OpInfo& info) = 0;
    virtual CompilerVariable* getitem(IREmitter& emitter, const OpInfo& info, CompilerVariable*) = 0;
    virtual CompilerVariable* binexp(IREmitter& emitter, const OpInfo& info, CompilerVariable* rhs,
                                     AST_TYPE::AST_TYPE op_type, BinExpType exp_type) = 0;
};

template <class V> class ValuedCompilerVariable : public CompilerVariable {
private:
    typedef ValuedCompilerType<V> T;
    T* type;
    V value;

protected:
    virtual void drop(IREmitter& emitter) { type->drop(emitter, this); }
    virtual void grab(IREmitter& emmitter) { type->grab(emmitter, this); }

public:
    ValuedCompilerVariable(T* type, V value, bool grabbed) : CompilerVariable(grabbed), type(type), value(value) {}
    virtual T* getType() { return type; }
    virtual V getValue() { return value; }

    ConcreteCompilerType* getConcreteType() override { return type->getConcreteType(); }
    ConcreteCompilerType* getBoxType() override { return type->getBoxType(); }

    ValuedCompilerVariable<V>* split(IREmitter& emitter) override {
        ValuedCompilerVariable<V>* rtn;
        if (getVrefs() == 1) {
            rtn = this;
        } else {
            rtn = new ValuedCompilerVariable<V>(type, value, false);
            this->decvref(emitter);
        }
        rtn->ensureGrabbed(emitter);
        return rtn;
    }
    CompilerVariable* dup(DupCache& cache) override {
        CompilerVariable* rtn = type->dup(this, cache);

        ASSERT(rtn->getVrefs() == getVrefs(), "%d %s", rtn->getVrefs(), type->debugName().c_str());
        return rtn;
    }

    bool canConvertTo(ConcreteCompilerType* other_type) override { return type->canConvertTo(other_type); }
    ConcreteCompilerVariable* makeConverted(IREmitter& emitter, ConcreteCompilerType* other_type) override {
        ConcreteCompilerVariable* rtn = type->makeConverted(emitter, this, other_type);
        ASSERT(rtn->getType() == other_type, "%s", type->debugName().c_str());
        return rtn;
    }
    ConcreteCompilerVariable* nonzero(IREmitter& emitter, const OpInfo& info) override {
        return type->nonzero(emitter, info, this);
    }
    virtual CompilerVariable* getattr(IREmitter& emitter, const OpInfo& info, const std::string* attr, bool cls_only) {
        return type->getattr(emitter, info, this, attr, cls_only);
    }
    virtual void setattr(IREmitter& emitter, const OpInfo& info, const std::string* attr, CompilerVariable* v) {
        type->setattr(emitter, info, this, attr, v);
    }

    virtual void delattr(IREmitter& emitter, const OpInfo& info, const std::string* attr) {
        type->delattr(emitter, info, this, attr);
    }

    virtual CompilerVariable* callattr(IREmitter& emitter, const OpInfo& info, const std::string* attr, bool clsonly,
                                       struct ArgPassSpec argspec, const std::vector<CompilerVariable*>& args,
                                       const std::vector<const std::string*>* keyword_names) {
        return type->callattr(emitter, info, this, attr, clsonly, argspec, args, keyword_names);
    }
    CompilerVariable* call(IREmitter& emitter, const OpInfo& info, struct ArgPassSpec argspec,
                           const std::vector<CompilerVariable*>& args,
                           const std::vector<const std::string*>* keyword_names) override {
        return type->call(emitter, info, this, argspec, args, keyword_names);
    }
    void print(IREmitter& emitter, const OpInfo& info) override { type->print(emitter, info, this); }
    ConcreteCompilerVariable* len(IREmitter& emitter, const OpInfo& info) override {
        return type->len(emitter, info, this);
    }
    CompilerVariable* getitem(IREmitter& emitter, const OpInfo& info, CompilerVariable* slice) override {
        return type->getitem(emitter, info, this, slice);
    }

    CompilerVariable* binexp(IREmitter& emitter, const OpInfo& info, CompilerVariable* rhs, AST_TYPE::AST_TYPE op_type,
                             BinExpType exp_type) override {
        return type->binexp(emitter, info, this, rhs, op_type, exp_type);
    }

    llvm::Value* makeClassCheck(IREmitter& emitter, BoxedClass* cls) override {
        return type->makeClassCheck(emitter, this, cls);
    }

    BoxedClass* guaranteedClass() override { return type->guaranteedClass(); }
};

// template <>
// inline ConcreteCompilerVariable::ValuedCompilerVariable(ConcreteCompilerType *type, llvm::Value* value, bool grabbed)
// : CompilerVariable(grabbed), type(type), value(value) {
// assert(value->getType() == type->llvmType());
//}

ConcreteCompilerVariable* makeInt(int64_t);
ConcreteCompilerVariable* makeFloat(double);
ConcreteCompilerVariable* makeBool(bool);
CompilerVariable* makeStr(std::string*);
CompilerVariable* makeFunction(IREmitter& emitter, CLFunction*, CompilerVariable* closure, bool isGenerator,
                               const std::vector<ConcreteCompilerVariable*>& defaults);
ConcreteCompilerVariable* undefVariable();
CompilerVariable* makeTuple(const std::vector<CompilerVariable*>& elts);

ConcreteCompilerType* typeFromClass(BoxedClass*);
CompilerType* typeOfClassobj(BoxedClass*);
CompilerType* makeTupleType(const std::vector<CompilerType*>& elt_types);
CompilerType* makeFuncType(ConcreteCompilerType* rtn_type, const std::vector<ConcreteCompilerType*>& arg_types);

} // namespace pyston

#endif<|MERGE_RESOLUTION|>--- conflicted
+++ resolved
@@ -30,11 +30,7 @@
 class IREmitter;
 
 extern ConcreteCompilerType* INT, *BOXED_INT, *FLOAT, *BOXED_FLOAT, *VOID, *UNKNOWN, *BOOL, *STR, *NONE, *LIST, *SLICE,
-<<<<<<< HEAD
-    *MODULE, *DICT, *BOOL, *BOXED_BOOL, *BOXED_TUPLE, *SET, *CLOSURE, *GENERATOR;
-=======
-    *MODULE, *DICT, *BOOL, *BOXED_BOOL, *BOXED_TUPLE, *SET, *FROZENSET, *CLOSURE;
->>>>>>> acbc8021
+    *MODULE, *DICT, *BOOL, *BOXED_BOOL, *BOXED_TUPLE, *SET, *FROZENSET, *CLOSURE, *GENERATOR;
 extern CompilerType* UNDEF;
 
 class CompilerType {
