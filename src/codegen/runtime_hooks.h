--- conflicted
+++ resolved
@@ -34,11 +34,7 @@
         *boxInstanceMethod, *boxBool, *unboxBool, *createTuple, *createDict, *createList, *createSlice,
         *createUserClass, *createClosure, *createGenerator, *insideGenerator;
     llvm::Value* getattr, *setattr, *print, *nonzero, *binop, *compare, *augbinop, *unboxedLen, *getitem, *getclsattr,
-<<<<<<< HEAD
-        *getGlobal, *setitem, *delitem, *unaryop, *import, *importFrom, *repr, *isinstance, *yield;
-=======
-        *getGlobal, *setitem, *delitem, *unaryop, *import, *importFrom, *importStar, *repr, *isinstance;
->>>>>>> 98b9cd2d
+        *getGlobal, *setitem, *delitem, *unaryop, *import, *importFrom, *importStar, *repr, *isinstance, *yield;
 
     llvm::Value* checkUnpackingLength, *raiseAttributeError, *raiseAttributeErrorStr, *raiseNotIterableError,
         *assertNameDefined, *assertFail;
