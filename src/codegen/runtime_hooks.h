// Copyright (c) 2014 Dropbox, Inc.
//
// Licensed under the Apache License, Version 2.0 (the "License");
// you may not use this file except in compliance with the License.
// You may obtain a copy of the License at
//
//    http://www.apache.org/licenses/LICENSE-2.0
//
// Unless required by applicable law or agreed to in writing, software
// distributed under the License is distributed on an "AS IS" BASIS,
// WITHOUT WARRANTIES OR CONDITIONS OF ANY KIND, either express or implied.
// See the License for the specific language governing permissions and
// limitations under the License.

#ifndef PYSTON_CODEGEN_RUNTIMEHOOKS_H
#define PYSTON_CODEGEN_RUNTIMEHOOKS_H

// This file doesn't actually need to include core/types.h, but including it works around this clang bug:
// http://lists.cs.uiuc.edu/pipermail/cfe-dev/2014-June/037519.html
#include "core/types.h"

namespace llvm {
class Value;
}

namespace pyston {

struct GlobalFuncs {
    llvm::Value* allowGLReadPreemption;

    llvm::Value* printf, *my_assert, *malloc, *free;

    llvm::Value* boxInt, *unboxInt, *boxFloat, *unboxFloat, *boxStringPtr, *boxCLFunction, *unboxCLFunction,
        *boxInstanceMethod, *boxBool, *unboxBool, *createTuple, *createDict, *createList, *createSlice,
<<<<<<< HEAD
        *createUserClass, *createClosure, *createGenerator, *insideGenerator;
    llvm::Value* getattr, *setattr, *print, *nonzero, *binop, *compare, *augbinop, *unboxedLen, *getitem, *getclsattr,
        *getGlobal, *setitem, *delitem, *unaryop, *import, *importFrom, *importStar, *repr, *isinstance, *yield;
=======
        *createUserClass, *createClosure;
    llvm::Value* getattr, *setattr, *delattr, *delitem, *delGlobal, *print, *nonzero, *binop, *compare, *augbinop,
        *unboxedLen, *getitem, *getclsattr, *getGlobal, *setitem, *unaryop, *import, *importFrom, *importStar, *repr,
        *isinstance;
>>>>>>> acbc8021

    llvm::Value* checkUnpackingLength, *raiseAttributeError, *raiseAttributeErrorStr, *raiseNotIterableError,
        *assertNameDefined, *assertFail;
    llvm::Value* printFloat, *listAppendInternal;
    llvm::Value* runtimeCall0, *runtimeCall1, *runtimeCall2, *runtimeCall3, *runtimeCall;
    llvm::Value* callattr0, *callattr1, *callattr2, *callattr3, *callattr;
    llvm::Value* reoptCompiledFunc, *compilePartialFunc;

    llvm::Value* __cxa_begin_catch, *__cxa_end_catch;
    llvm::Value* raise3;

    llvm::Value* div_i64_i64, *mod_i64_i64, *pow_i64_i64;
    llvm::Value* div_float_float, *mod_float_float, *pow_float_float;
};
}

#endif<|MERGE_RESOLUTION|>--- conflicted
+++ resolved
@@ -32,16 +32,10 @@
 
     llvm::Value* boxInt, *unboxInt, *boxFloat, *unboxFloat, *boxStringPtr, *boxCLFunction, *unboxCLFunction,
         *boxInstanceMethod, *boxBool, *unboxBool, *createTuple, *createDict, *createList, *createSlice,
-<<<<<<< HEAD
         *createUserClass, *createClosure, *createGenerator, *insideGenerator;
-    llvm::Value* getattr, *setattr, *print, *nonzero, *binop, *compare, *augbinop, *unboxedLen, *getitem, *getclsattr,
-        *getGlobal, *setitem, *delitem, *unaryop, *import, *importFrom, *importStar, *repr, *isinstance, *yield;
-=======
-        *createUserClass, *createClosure;
     llvm::Value* getattr, *setattr, *delattr, *delitem, *delGlobal, *print, *nonzero, *binop, *compare, *augbinop,
         *unboxedLen, *getitem, *getclsattr, *getGlobal, *setitem, *unaryop, *import, *importFrom, *importStar, *repr,
-        *isinstance;
->>>>>>> acbc8021
+        *isinstance, *yield;
 
     llvm::Value* checkUnpackingLength, *raiseAttributeError, *raiseAttributeErrorStr, *raiseNotIterableError,
         *assertNameDefined, *assertFail;
